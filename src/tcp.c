/* This implements the relp mapping onto TCP.
 *
 * Copyright 2008-2018 by Rainer Gerhards and Adiscon GmbH.
 *
 * This file is part of librelp.
 *
 * Note: gnutls_certificate_set_verify_function is problematic, as it
 *       is not available in old GnuTLS versions, but rather important
 *       for verifying certificates correctly.
 *
 * Librelp is free software: you can redistribute it and/or modify
 * it under the terms of the GNU General Public License as published by
 * the Free Software Foundation, either version 3 of the License, or
 * (at your option) any later version.
 *
 * Librelp is distributed in the hope that it will be useful,
 * but WITHOUT ANY WARRANTY; without even the implied warranty of
 * MERCHANTABILITY or FITNESS FOR A PARTICULAR PURPOSE.  See the
 * GNU General Public License for more details.
 *
 * You should have received a copy of the GNU General Public License
 * along with Librelp.  If not, see <http://www.gnu.org/licenses/>.
 *
 * A copy of the GPL can be found in the file "COPYING" in this distribution.
 *
 * If the terms of the GPL are unsuitable for your needs, you may obtain
 * a commercial license from Adiscon. Contact sales@adiscon.com for further
 * details.
 *
 * ALL CONTRIBUTORS PLEASE NOTE that by sending contributions, you assign
 * your copyright to Adiscon GmbH, Germany. This is necessary to permit the
 * dual-licensing set forth here. Our apologies for this inconvenience, but
 * we sincerely believe that the dual-licensing model helps us provide great
 * free software while at the same time obtaining some funding for further
 * development.
 */
#include "config.h"
#include <stdio.h>
#include <stdlib.h>
#include <sys/types.h>
#include <sys/socket.h>
#include <netdb.h>
#include <fcntl.h>
#include <netinet/in.h>
#include <netinet/tcp.h>
#include <unistd.h>
#include <string.h>
#include <errno.h>
#include <poll.h>
#include <assert.h>
#include "relp.h"
#include "relpsrv.h"
#include "relpclt.h"
#include "relpsess.h"
#include "tcp.h"
#ifdef ENABLE_TLS
#	include <gnutls/gnutls.h>
#	include <gnutls/x509.h>
#	if GNUTLS_VERSION_NUMBER <= 0x020b00
#		include <gcrypt.h>
		GCRY_THREAD_OPTION_PTHREAD_IMPL;
#	endif
	static int called_gnutls_global_init = 0;
#endif


#ifndef SOL_TCP
#  define SOL_TCP (getprotobyname("tcp")->p_proto)
#endif

/*  AIXPORT : MSG_DONTWAIT not supported */
#if defined(_AIX) && !defined(MSG_DONTWAIT)
#define MSG_DONTWAIT    MSG_NONBLOCK
#endif


#ifdef ENABLE_TLS
/* forward definitions */
#ifdef HAVE_GNUTLS_CERTIFICATE_SET_VERIFY_FUNCTION
static int relpTcpVerifyCertificateCallback(gnutls_session_t session);
#endif /* #ifdef HAVE_GNUTLS_CERTIFICATE_SET_VERIFY_FUNCTION */
static relpRetVal relpTcpPermittedPeerWildcardCompile(tcpPermittedPeerEntry_t *pEtry);

/* helper to free permittedPeer structure */
static inline void
relpTcpFreePermittedPeers(relpTcp_t *const pThis)
{
	int i;
	for(i = 0 ; i < pThis->permittedPeers.nmemb ; ++i)
		free(pThis->permittedPeers.peer[i].name);
	pThis->permittedPeers.nmemb = 0;
}
#endif /* #ifdef ENABLE_TLS */

/** Construct a RELP tcp instance
 * This is the first thing that a caller must do before calling any
 * RELP function. The relp tcp must only destructed after all RELP
 * operations have been finished. Parameter pParent contains a pointer
 * to the "parent" client or server object, depending on connType.
 */
relpRetVal
relpTcpConstruct(relpTcp_t **ppThis, relpEngine_t *const pEngine,
	const int connType,
	void *const pParent)
{
	relpTcp_t *pThis;

	ENTER_RELPFUNC;
	assert(ppThis != NULL);
	if((pThis = calloc(1, sizeof(relpTcp_t))) == NULL) {
		ABORT_FINALIZE(RELP_RET_OUT_OF_MEMORY);
	}

	RELP_CORE_CONSTRUCTOR(pThis, Tcp);
	if(connType == RELP_SRV_CONN) {
		pThis->pSrv = (relpSrv_t*) pParent;
	} else {
		pThis->pClt = (relpClt_t*) pParent;
	}
	pThis->sock = -1;
	pThis->pEngine = pEngine;
	pThis->iSessMax = 500;	/* default max nbr of sessions - TODO: make configurable -- rgerhards, 2008-03-17*/
	pThis->bTLSActive = 0;
	pThis->dhBits = DEFAULT_DH_BITS;
	pThis->pristring = NULL;
	pThis->authmode = eRelpAuthMode_None;
	pThis->caCertFile = NULL;
	pThis->ownCertFile = NULL;
	pThis->privKeyFile = NULL;
	pThis->pUsr = NULL;
	pThis->permittedPeers.nmemb = 0;

	*ppThis = pThis;

finalize_it:
	LEAVE_RELPFUNC;
}


/** Destruct a RELP tcp instance
 */
relpRetVal
relpTcpDestruct(relpTcp_t **ppThis)
{
	relpTcp_t *pThis;
	int i;
#ifdef ENABLE_TLS
	int gnuRet;
#endif /* #ifdef ENABLE_TLS */

	ENTER_RELPFUNC;
	assert(ppThis != NULL);
	pThis = *ppThis;
	RELPOBJ_assert(pThis, Tcp);

	if(pThis->sock != -1) {
		close(pThis->sock);
		pThis->sock = -1;
	}

	if(pThis->socks != NULL) {
		/* if we have some sockets at this stage, we need to close them */
		for(i = 1 ; i <= pThis->socks[0] ; ++i)
			close(pThis->socks[i]);
		free(pThis->socks);
	}

#ifdef ENABLE_TLS
	if(pThis->bTLSActive) {
		gnuRet = gnutls_bye(pThis->session, GNUTLS_SHUT_RDWR);
		while(gnuRet == GNUTLS_E_INTERRUPTED || gnuRet == GNUTLS_E_AGAIN) {
			gnuRet = gnutls_bye(pThis->session, GNUTLS_SHUT_RDWR);
		}
		gnutls_deinit(pThis->session);
	}
	relpTcpFreePermittedPeers(pThis);
#endif /* #ifdef ENABLE_TLS */

	free(pThis->pRemHostIP);
	free(pThis->pRemHostName);
	free(pThis->pristring);
	free(pThis->caCertFile);
	free(pThis->ownCertFile);
	free(pThis->privKeyFile);

	/* done with de-init work, now free tcp object itself */
	free(pThis);
	*ppThis = NULL;

	LEAVE_RELPFUNC;
}


/* helper to call onErr if set */
static void
callOnErr(const relpTcp_t *__restrict__ const pThis,
	char *__restrict__ const emsg,
	const relpRetVal ecode)
{
	char objinfo[1024];
	pThis->pEngine->dbgprint("librelp: generic error: ecode %d, "
		"emsg '%s'\n", ecode, emsg);
	if(pThis->pEngine->onErr != NULL) {
		if(pThis->pSrv == NULL) { /* client */
			snprintf(objinfo, sizeof(objinfo), "conn to srvr %s:%s",
				 pThis->pClt->pSess->srvAddr,
				 pThis->pClt->pSess->srvPort);
		} else if(pThis->pRemHostIP == NULL) { /* server listener */
			snprintf(objinfo, sizeof(objinfo), "lstn %s",
				 pThis->pSrv->pLstnPort);
		} else { /* server connection to client */
			snprintf(objinfo, sizeof(objinfo), "lstn %s: conn to clt %s/%s",
				 pThis->pSrv->pLstnPort, pThis->pRemHostIP,
				 pThis->pRemHostName);
		}
		objinfo[sizeof(objinfo)-1] = '\0';
		pThis->pEngine->onErr(pThis->pUsr, objinfo, emsg, ecode);
	}
}


#ifdef ENABLE_TLS
/* helper to call an error code handler if gnutls failed. If there is a failure,
 * an error message is pulled form gnutls and the error message properly
 * populated.
 * Returns 1 if an error was detected, 0 otherwise. This can be used as a
 * shortcut for error handling (safes doing it twice).
 */
static int
chkGnutlsCode(relpTcp_t *const pThis, char *emsg, relpRetVal ecode, const int gnuRet)
{
	char msgbuf[4096];
	int r;

	if(gnuRet == GNUTLS_E_SUCCESS) {
		r = 0;
	} else {
		r = 1;
		snprintf(msgbuf, sizeof(msgbuf), "%s [gnutls error %d: %s]",
			 emsg, gnuRet, gnutls_strerror(gnuRet));
		msgbuf[sizeof(msgbuf)-1] = '\0';
		callOnErr(pThis, msgbuf, ecode);
	}
	return r;
}

/* helper to call onAuthErr if set */
static inline void
callOnAuthErr(relpTcp_t *const pThis, char *authdata, char *emsg, relpRetVal ecode)
{
	pThis->pEngine->dbgprint("librelp: auth error: authdata:'%s', ecode %d, "
		"emsg '%s'\n", authdata, ecode, emsg);
	if(pThis->pEngine->onAuthErr != NULL) {
		pThis->pEngine->onAuthErr(pThis->pUsr, authdata, emsg, ecode);
	}
}
#endif /* #ifdef ENABLE_TLS */

/* abort a tcp connection. This is much like relpTcpDestruct(), but tries
 * to discard any unsent data. -- rgerhards, 2008-03-24
 */
relpRetVal
relpTcpAbortDestruct(relpTcp_t **ppThis)
{
	struct linger ling;

	ENTER_RELPFUNC;
	assert(ppThis != NULL);
	RELPOBJ_assert((*ppThis), Tcp);

	if((*ppThis)->sock != -1) {
		ling.l_onoff = 1;
		ling.l_linger = 0;
		if(setsockopt((*ppThis)->sock, SOL_SOCKET, SO_LINGER, &ling, sizeof(ling)) < 0 ) {
			(*ppThis)->pEngine->dbgprint("could not set SO_LINGER, errno %d\n", errno);
		}
	}

	iRet = relpTcpDestruct(ppThis);

	LEAVE_RELPFUNC;
}


#ifdef HAVE_STRUCT_SOCKADDR_SA_LEN
#	define SALEN(sa) ((sa)->sa_len)
#else
static inline size_t SALEN(struct sockaddr *sa) {
	switch (sa->sa_family) {
	case AF_INET:  return (sizeof(struct sockaddr_in));
	case AF_INET6: return (sizeof(struct sockaddr_in6));
	default:       return 0;
	}
}
#endif


/* we may later change the criteria, thus we encapsulate it
 * into a function.
 */
static inline int8_t
isAnonAuth(relpTcp_t *const pThis)
{
	return pThis->ownCertFile == NULL;
}

/* Set pRemHost based on the address provided. This is to be called upon accept()ing
 * a connection request. It must be provided by the socket we received the
 * message on as well as a NI_MAXHOST size large character buffer for the FQDN.
 * Please see http://www.hmug.org/man/3/getnameinfo.php (under Caveats)
 * for some explanation of the code found below. If we detect a malicious
 * hostname, we return RELP_RET_MALICIOUS_HNAME and let the caller decide
 * on how to deal with that.
 * rgerhards, 2008-03-31
 */
static relpRetVal
relpTcpSetRemHost(relpTcp_t *const pThis, struct sockaddr *pAddr)
{
	relpEngine_t *pEngine;
	int error;
	unsigned char szIP[NI_MAXHOST] = "";
	unsigned char szHname[NI_MAXHOST] = "";
	struct addrinfo hints, *res;
	size_t len;
	
	ENTER_RELPFUNC;
	RELPOBJ_assert(pThis, Tcp);
	pEngine = pThis->pEngine;
	assert(pAddr != NULL);

	error = getnameinfo(pAddr, SALEN(pAddr), (char*)szIP, sizeof(szIP), NULL, 0, NI_NUMERICHOST);
	if(error) {
		pThis->pEngine->dbgprint("Malformed from address %s\n", gai_strerror(error));
		strcpy((char*)szHname, "???");
		strcpy((char*)szIP, "???");
		ABORT_FINALIZE(RELP_RET_INVALID_HNAME);
	}

	if(pEngine->bEnableDns) {
		error = getnameinfo(pAddr, SALEN(pAddr), (char*)szHname, sizeof(szHname), NULL, 0, NI_NAMEREQD);
		if(error == 0) {
			memset (&hints, 0, sizeof (struct addrinfo));
			hints.ai_flags = AI_NUMERICHOST;
			hints.ai_socktype = SOCK_STREAM;
			/* we now do a lookup once again. This one should fail,
			 * because we should not have obtained a non-numeric address. If
			 * we got a numeric one, someone messed with DNS!
			 */
			if(getaddrinfo((char*)szHname, NULL, &hints, &res) == 0) {
				freeaddrinfo (res);
				/* OK, we know we have evil, so let's indicate this to our caller */
				snprintf((char*)szHname, NI_MAXHOST, "[MALICIOUS:IP=%s]", szIP);
				pEngine->dbgprint("Malicious PTR record, IP = \"%s\" HOST = \"%s\"", szIP, szHname);
				iRet = RELP_RET_MALICIOUS_HNAME;
			}
		} else {
			strcpy((char*)szHname, (char*)szIP);
		}
	} else {
		strcpy((char*)szHname, (char*)szIP);
	}

	/* We now have the names, so now let's allocate memory and store them permanently.
	 * (side note: we may hold on to these values for quite a while, thus we trim their
	 * memory consumption)
	 */
	len = strlen((char*)szIP) + 1; /* +1 for \0 byte */
	if((pThis->pRemHostIP = malloc(len)) == NULL)
		ABORT_FINALIZE(RELP_RET_OUT_OF_MEMORY);
	memcpy(pThis->pRemHostIP, szIP, len);

	len = strlen((char*)szHname) + 1; /* +1 for \0 byte */
	if((pThis->pRemHostName = malloc(len)) == NULL) {
		free(pThis->pRemHostIP); /* prevent leak */
		pThis->pRemHostIP = NULL;
		ABORT_FINALIZE(RELP_RET_OUT_OF_MEMORY);
	}
	memcpy(pThis->pRemHostName, szHname, len);

finalize_it:
	LEAVE_RELPFUNC;
}

/* this copies a *complete* permitted peers structure into the
 * tcp object.
 */
relpRetVal
relpTcpSetPermittedPeers(relpTcp_t __attribute__((unused)) *pThis,
	relpPermittedPeers_t __attribute__((unused)) *pPeers)
{
	ENTER_RELPFUNC;
#ifdef ENABLE_TLS
	int i;
	relpTcpFreePermittedPeers(pThis);
	if(pPeers->nmemb != 0) {
		if((pThis->permittedPeers.peer =
			malloc(sizeof(tcpPermittedPeerEntry_t) * pPeers->nmemb)) == NULL) {
			ABORT_FINALIZE(RELP_RET_OUT_OF_MEMORY);
		}
		for(i = 0 ; i < pPeers->nmemb ; ++i) {
			if((pThis->permittedPeers.peer[i].name = strdup(pPeers->name[i])) == NULL) {
				ABORT_FINALIZE(RELP_RET_OUT_OF_MEMORY);
			}
			pThis->permittedPeers.peer[i].wildcardRoot = NULL;
			pThis->permittedPeers.peer[i].wildcardLast = NULL;
			CHKRet(relpTcpPermittedPeerWildcardCompile(&(pThis->permittedPeers.peer[i])));
		}
	}
	pThis->permittedPeers.nmemb = pPeers->nmemb;
#else
	ABORT_FINALIZE(RELP_RET_ERR_NO_TLS);
#endif /* #ifdef ENABLE_TLS */
finalize_it:
	LEAVE_RELPFUNC;
}

relpRetVal
relpTcpSetUsrPtr(relpTcp_t *const pThis, void *pUsr)
{
	ENTER_RELPFUNC;
	RELPOBJ_assert(pThis, Tcp);
	pThis->pUsr = pUsr;
	LEAVE_RELPFUNC;
}

relpRetVal
relpTcpSetAuthMode(relpTcp_t *const pThis, relpAuthMode_t authmode)
{
	ENTER_RELPFUNC;
	RELPOBJ_assert(pThis, Tcp);
	pThis->authmode = authmode;
	LEAVE_RELPFUNC;
}

relpRetVal
relpTcpSetConnTimeout(relpTcp_t *const pThis, const int connTimeout)
{
	ENTER_RELPFUNC;
	RELPOBJ_assert(pThis, Tcp);
	pThis->connTimeout = connTimeout;
	LEAVE_RELPFUNC;
}

relpRetVal
relpTcpSetGnuTLSPriString(relpTcp_t *const pThis, char *pristr)
{
	ENTER_RELPFUNC;
	RELPOBJ_assert(pThis, Tcp);
	
	free(pThis->pristring);
	if(pristr == NULL) {
		pThis->pristring = NULL;
	} else {
		if((pThis->pristring = strdup(pristr)) == NULL)
			ABORT_FINALIZE(RELP_RET_OUT_OF_MEMORY);
	}
finalize_it:
	LEAVE_RELPFUNC;
}

relpRetVal
relpTcpSetCACert(relpTcp_t *const pThis, char *cert)
{
	ENTER_RELPFUNC;
	RELPOBJ_assert(pThis, Tcp);
	
	free(pThis->caCertFile);
	if(cert == NULL) {
		pThis->caCertFile = NULL;
	} else {
		if((pThis->caCertFile = strdup(cert)) == NULL)
			ABORT_FINALIZE(RELP_RET_OUT_OF_MEMORY);
	}
finalize_it:
	LEAVE_RELPFUNC;
}

relpRetVal
relpTcpSetOwnCert(relpTcp_t *const pThis, char *cert)
{
	ENTER_RELPFUNC;
	RELPOBJ_assert(pThis, Tcp);
	
	free(pThis->ownCertFile);
	if(cert == NULL) {
		pThis->ownCertFile = NULL;
	} else {
		if((pThis->ownCertFile = strdup(cert)) == NULL)
			ABORT_FINALIZE(RELP_RET_OUT_OF_MEMORY);
	}
finalize_it:
	LEAVE_RELPFUNC;
}

relpRetVal
relpTcpSetPrivKey(relpTcp_t *const pThis, char *cert)
{
	ENTER_RELPFUNC;
	RELPOBJ_assert(pThis, Tcp);
	
	free(pThis->privKeyFile);
	if(cert == NULL) {
		pThis->privKeyFile = NULL;
	} else {
#		ifdef HAVE_GNUTLS_CERTIFICATE_SET_VERIFY_FUNCTION
			if((pThis->privKeyFile = strdup(cert)) == NULL)
				ABORT_FINALIZE(RELP_RET_OUT_OF_MEMORY);
#		else
			ABORT_FINALIZE(RELP_RET_ERR_NO_TLS_AUTH);
#		endif
	}
finalize_it:
	LEAVE_RELPFUNC;
}


/* Enable TLS mode. */
relpRetVal
relpTcpEnableTLS(relpTcp_t __attribute__((unused)) *pThis)
{
	ENTER_RELPFUNC;
	RELPOBJ_assert(pThis, Tcp);
#ifdef ENABLE_TLS
	pThis->bEnableTLS = 1;
#else
	iRet = RELP_RET_ERR_NO_TLS;
#endif /* #ifdef ENABLE_TLS */
	LEAVE_RELPFUNC;
}

relpRetVal
relpTcpEnableTLSZip(relpTcp_t __attribute__((unused)) *pThis)
{
	ENTER_RELPFUNC;
	RELPOBJ_assert(pThis, Tcp);
#ifdef ENABLE_TLS
	pThis->bEnableTLSZip = 1;
#else
	iRet = RELP_RET_ERR_NO_TLS;
#endif /* #ifdef ENABLE_TLS */
	LEAVE_RELPFUNC;
}

relpRetVal
relpTcpSetDHBits(relpTcp_t *const pThis, const int bits)
{
	ENTER_RELPFUNC;
	RELPOBJ_assert(pThis, Tcp);
	pThis->dhBits = bits;
	LEAVE_RELPFUNC;
}

#ifdef ENABLE_TLS
/* set TLS priority string, common code both for client and server */
static relpRetVal
relpTcpTLSSetPrio(relpTcp_t *const pThis)
{
	int r;
	char pristringBuf[4096];
	char *pristring;
	ENTER_RELPFUNC;
	/* Compute priority string (in simple cases where the user does not care...) */
	if(pThis->pristring == NULL) {
		if(pThis->bEnableTLSZip) {
			strncpy(pristringBuf, "NORMAL:+ANON-DH:+COMP-ALL", sizeof(pristringBuf));
		} else {
			strncpy(pristringBuf, "NORMAL:+ANON-DH:+COMP-NULL", sizeof(pristringBuf));
		}
		pristringBuf[sizeof(pristringBuf)-1] = '\0';
		pristring = pristringBuf;
	} else {
		pristring = pThis->pristring;
	}

	r = gnutls_priority_set_direct(pThis->session, pristring, NULL);
	if(r == GNUTLS_E_INVALID_REQUEST) {
		ABORT_FINALIZE(RELP_RET_INVLD_TLS_PRIO);
	} else if(r != GNUTLS_E_SUCCESS) {
		ABORT_FINALIZE(RELP_RET_ERR_TLS_SETUP);
	}
finalize_it:
	if(iRet != RELP_RET_OK)
		chkGnutlsCode(pThis, "Failed to set GnuTLS priority", iRet, r);
	LEAVE_RELPFUNC;
}

#ifndef _AIX
#pragma GCC diagnostic push
/* per https://lists.gnupg.org/pipermail/gnutls-help/2004-August/000154.html This is expected */
#pragma GCC diagnostic ignored "-Wint-to-pointer-cast"
#endif
static relpRetVal
relpTcpAcceptConnReqInitTLS(relpTcp_t *const pThis, relpSrv_t *const pSrv)
{
	int r;
	ENTER_RELPFUNC;

	r = gnutls_init(&pThis->session, GNUTLS_SERVER);
	if(chkGnutlsCode(pThis, "Failed to initialize GnuTLS", RELP_RET_ERR_TLS_SETUP, r)) {
		ABORT_FINALIZE(RELP_RET_ERR_TLS_SETUP);
	}

	gnutls_session_set_ptr(pThis->session, pThis);

	if(pSrv->pTcp->pristring != NULL)
		pThis->pristring = strdup(pSrv->pTcp->pristring);
	pThis->authmode = pSrv->pTcp->authmode;
	pThis->pUsr = pSrv->pUsr;
	CHKRet(relpTcpTLSSetPrio(pThis));

	if(isAnonAuth(pSrv->pTcp)) {
		r = gnutls_credentials_set(pThis->session, GNUTLS_CRD_ANON, pSrv->pTcp->anoncredSrv);
		if(chkGnutlsCode(pThis, "Failed setting anonymous credentials", RELP_RET_ERR_TLS_SETUP, r)) {
			ABORT_FINALIZE(RELP_RET_ERR_TLS_SETUP);
		}
	} else { /* cert-based auth */
		if(pSrv->pTcp->caCertFile == NULL) {
			gnutls_certificate_send_x509_rdn_sequence(pThis->session, 0);
		}
		r = gnutls_credentials_set(pThis->session, GNUTLS_CRD_CERTIFICATE, pSrv->pTcp->xcred);
		if(chkGnutlsCode(pThis, "Failed setting certificate credentials", RELP_RET_ERR_TLS_SETUP, r)) {
			ABORT_FINALIZE(RELP_RET_ERR_TLS_SETUP);
		}
	}
	gnutls_dh_set_prime_bits(pThis->session, pThis->dhBits);
	gnutls_certificate_server_set_request(pThis->session, GNUTLS_CERT_REQUEST);

	gnutls_transport_set_ptr(pThis->session, (gnutls_transport_ptr_t) pThis->sock);
	r = gnutls_handshake(pThis->session);
	if(r == GNUTLS_E_INTERRUPTED || r == GNUTLS_E_AGAIN) {
		pThis->pEngine->dbgprint("librelp: gnutls_handshake retry necessary (this is OK and expected)\n");
		pThis->rtryOp = relpTCP_RETRY_handshake;
	} else if(r != GNUTLS_E_SUCCESS) {
		chkGnutlsCode(pThis, "TLS handshake failed", RELP_RET_ERR_TLS_HANDS, r);
		ABORT_FINALIZE(RELP_RET_ERR_TLS_HANDS);
	}

	pThis->bTLSActive = 1;

finalize_it:
	LEAVE_RELPFUNC;
}
#ifndef _AIX
#pragma GCC diagnostic pop
#endif
#endif /* #ifdef ENABLE_TLS */

/* Enable KEEPALIVE handling on the socket.  */
static void
EnableKeepAlive(const relpTcp_t *__restrict__ const pThis,
	const relpSrv_t *__restrict__ const pSrv,
	const int sock)
{
	int ret;
	int optval;
	socklen_t optlen;

	optval = 1;
	optlen = sizeof(optval);
	ret = setsockopt(sock, SOL_SOCKET, SO_KEEPALIVE, &optval, optlen);
	if(ret < 0) {
		pThis->pEngine->dbgprint("librelp: EnableKeepAlive socket call "
					"returns error %d\n", ret);
		goto done;
	}

#	if defined(TCP_KEEPCNT)
	if(pSrv->iKeepAliveProbes > 0) {
		optval = pSrv->iKeepAliveProbes;
		optlen = sizeof(optval);
		ret = setsockopt(sock, SOL_TCP, TCP_KEEPCNT, &optval, optlen);
	} else {
		ret = 0;
	}
#	else
	ret = -1;
#	endif
	if(ret < 0) {
		callOnErr(pThis, "librelp cannot set keepalive probes - ignored",
			  RELP_RET_WRN_NO_KEEPALIVE);
	}

#	if defined(TCP_KEEPCNT)
	if(pSrv->iKeepAliveTime > 0) {
		optval = pSrv->iKeepAliveTime;
		optlen = sizeof(optval);
		ret = setsockopt(sock, SOL_TCP, TCP_KEEPIDLE, &optval, optlen);
	} else {
		ret = 0;
	}
#	else
	ret = -1;
#	endif
	if(ret < 0) {
		callOnErr(pThis, "librelp cannot set keepalive time - ignored",
			  RELP_RET_WRN_NO_KEEPALIVE);
	}

#	if defined(TCP_KEEPCNT)
	if(pSrv->iKeepAliveIntvl > 0) {
		optval = pSrv->iKeepAliveIntvl;
		optlen = sizeof(optval);
		ret = setsockopt(sock, SOL_TCP, TCP_KEEPINTVL, &optval, optlen);
	} else {
		ret = 0;
	}
#	else
	ret = -1;
#	endif
	if(ret < 0) {
		callOnErr(pThis, "librelp cannot set keepalive intvl - ignored",
			  RELP_RET_WRN_NO_KEEPALIVE);
	}

	// pThis->pEngine->dbgprint("KEEPALIVE enabled for socket %d\n", sock);

done:
	return;
}

/* a portable way to put the current thread asleep. Note that
 * using the sleep() API family may result in the whole process
 * to be put asleep on some platforms.
 */
static void
doSleep(int iSeconds, const int iuSeconds)
{
	struct timeval tvSelectTimeout;
	tvSelectTimeout.tv_sec = iSeconds;
	tvSelectTimeout.tv_usec = iuSeconds; /* micro seconds */
	select(0, NULL, NULL, NULL, &tvSelectTimeout);
}

/* accept an incoming connection request, sock provides the socket on which we can
 * accept the new session.
 * rgerhards, 2008-03-17
 */
relpRetVal
relpTcpAcceptConnReq(relpTcp_t **ppThis, const int sock, relpSrv_t *const pSrv)
{
	relpTcp_t *pThis = NULL;
	int sockflags;
	struct sockaddr_storage addr;
	socklen_t addrlen = sizeof(addr);
	int iNewSock = -1;
	relpEngine_t *pEngine = pSrv->pEngine;

	ENTER_RELPFUNC;
	assert(ppThis != NULL);

	iNewSock = accept(sock, (struct sockaddr*) &addr, &addrlen);
	int errnosave = errno;
	if(iNewSock < 0) {
		pSrv->pEngine->dbgprint("error during accept, sleeping 20ms: %s\n",
			strerror(errnosave));
		doSleep(0, 20000);
		pSrv->pEngine->dbgprint("END SLEEP\n");
		ABORT_FINALIZE(RELP_RET_ACCEPT_ERR);
	}

	/* construct our object so that we can use it... */
	CHKRet(relpTcpConstruct(&pThis, pEngine, RELP_SRV_CONN, pSrv));

	if(pSrv->bKeepAlive)
		EnableKeepAlive(pThis, pSrv, iNewSock);

	/* TODO: obtain hostname, normalize (callback?), save it */
	CHKRet(relpTcpSetRemHost(pThis, (struct sockaddr*) &addr));
	pThis->pEngine->dbgprint("remote host is '%s', ip '%s'\n", pThis->pRemHostName, pThis->pRemHostIP);

	/* set the new socket to non-blocking IO */
	if((sockflags = fcntl(iNewSock, F_GETFL)) != -1) {
		sockflags |= O_NONBLOCK;
		/* SETFL could fail too, so get it caught by the subsequent
		 * error check.
		 */
		sockflags = fcntl(iNewSock, F_SETFL, sockflags);
	}
	if(sockflags == -1) {
		pThis->pEngine->dbgprint("error %d setting fcntl(O_NONBLOCK) on relp socket %d", errno, iNewSock);
		ABORT_FINALIZE(RELP_RET_IO_ERR);
	}

	pThis->sock = iNewSock;
#ifdef ENABLE_TLS
	if(pSrv->pTcp->bEnableTLS) {
		pThis->bEnableTLS = 1;
		pThis->pSrv = pSrv;
		CHKRet(relpTcpSetPermittedPeers(pThis, &(pSrv->permittedPeers)));
		CHKRet(relpTcpAcceptConnReqInitTLS(pThis, pSrv));
	}
#endif /* #ifdef ENABLE_TLS */

	*ppThis = pThis;

finalize_it:
	if(iRet != RELP_RET_OK) {
		if(pThis != NULL)
			relpTcpDestruct(&pThis);
		/* the close may be redundant, but that doesn't hurt... */
		if(iNewSock >= 0)
			close(iNewSock);
	}

	LEAVE_RELPFUNC;
}

#ifdef ENABLE_TLS
#ifdef HAVE_GNUTLS_CERTIFICATE_SET_VERIFY_FUNCTION

/* Glue to use the right type of function depending of the version */
#if GNUTLS_VERSION_NUMBER < 0x030202
	//gnutls_mac_algorithm_t and gnutls_digest_algorithm_t are aligned
	//So we can use the result to get the fingerprint without trouble
	typedef  gnutls_mac_algorithm_t digest_id_t;
	digest_id_t digest_get_id(const char * name){return gnutls_mac_get_id (name);}
	const char* digest_get_name(digest_id_t id){return gnutls_mac_get_name (id);}
#	define UNK_DIGEST GNUTLS_MAC_UNKNOWN

#else
	typedef  gnutls_digest_algorithm_t digest_id_t;
	digest_id_t digest_get_id(const char * name){return gnutls_digest_get_id (name);}
	const char* digest_get_name(digest_id_t id){return gnutls_digest_get_name (id);}
#	define UNK_DIGEST GNUTLS_DIG_UNKNOWN
#endif

/* Convert a fingerprint to printable data. The function must be provided a
 * sufficiently large buffer. 1024 bytes shall always do (for sha512 and future).
 * To the size of the hexadecimal fingerprint, we must add the name of the fingerprint, and the separators.
 * Warn : if the size of the buffer isn't sufficient, then the data is truncated.
 */

static void
<<<<<<< HEAD
GenFingerprintStr(const char *pFingerprint,const int sizeFingerprint,
		char * fpBuf,const size_t bufLen,
		const digest_id_t type,relpEngine_t * pEngine)
=======
GenFingerprintStr(char *pFingerprint, const int sizeFingerprint, char *fpBuf)
>>>>>>> 438620cd
{
	int iSrc, iDst;

	size_t sizeTotal=0,sizeDigest=0;
	//statically assigned char*, no free.
	const char* digestType=digest_get_name(type);
	if (NULL==digestType)
	{
		if (pEngine!=NULL)
			pEngine->dbgprint("warn : the signature type %d is unknown\n",type);
		digestType="0000";
	}
	sizeDigest=strlen(digestType);
	//digestname + 3 char by byte (:xx) + last '\0'
	sizeTotal=sizeDigest+(sizeFingerprint*3)+1;
	if (sizeTotal <bufLen)
	{
		strncpy(fpBuf,digestType,sizeDigest);
		iDst=sizeDigest;
		for(iSrc = 0; iSrc < sizeFingerprint ; ++iSrc, iDst += 3) {
			sprintf(fpBuf+iDst, ":%2.2X", (unsigned char) pFingerprint[iSrc]);
		}
	}else if(bufLen>=1){
		if (pEngine!=NULL)
			pEngine->dbgprint("warn: buffer overflow for %s signature\n",digestType);
		fpBuf[0]='\0';//an empty string
	}else{
		if (pEngine!=NULL)
			pEngine->dbgprint("warn: buffer empty, unable to print the signature\n");
	}
}

#define MAX_DIGEST_PEER 10
static size_t ListDigestPeer(digest_id_t* listSigPeer,
		tcpPermittedPeers_t* listPeers,relpEngine_t* pEngine)
{
	int i;
	int maxDigest=0;
	//No signature name of more than 32 bytes.
	//Most take 4. Some are slightly longer (SHA3_256, ...)
	char digest[32];
	if (NULL==listPeers || listPeers->nmemb<=0 )
	{
		if (pEngine!=NULL) pEngine->dbgprint("warn: no PermittedPeer listed\n");
		return 0;
	}
	for (i=0; i<listPeers->nmemb;++i)
	{
		if ((listPeers->peer[i].name)!=NULL)
		{
			char*eow=strchr(listPeers->peer[i].name,':');//The first separator
			if (eow!=NULL)
			{
				int sizeDigest=(int)(eow-(listPeers->peer[i].name));
				//31= sizeof(digest)-1;
				sizeDigest = sizeDigest > 31 ? 31: sizeDigest;
				strncpy(digest,listPeers->peer[i].name,sizeDigest);
				digest[sizeDigest]='\0';
				digest_id_t actualDigest=digest_get_id(digest);
				if (actualDigest!=UNK_DIGEST)
				{
					int alreadyExist=0;
					int j;
					for (j=0;j<maxDigest && alreadyExist==0 && j <MAX_DIGEST_PEER;++j)
					{
						if (listSigPeer[j]==actualDigest)
							alreadyExist=1;
					}
					if (maxDigest<MAX_DIGEST_PEER && alreadyExist==0)
					{
						if (pEngine!=NULL)
							pEngine->dbgprint("DDDD: adding digest %s\n",
									digest);
						listSigPeer[maxDigest++]=actualDigest;
					}
				}
			}
		}
	}
	return maxDigest;
}
/* Check the peer's ID in fingerprint auth mode. */
static int
relpTcpChkPeerFingerprint(relpTcp_t *const pThis, gnutls_x509_crt_t cert)
{
	int r = 0;
	int i;
	char fingerprint[126];
	char fpPrintable[256];
	digest_id_t listSigPeer[MAX_DIGEST_PEER];
	size_t maxDigest,k;
	size_t size;
	int8_t found;


	/* List which digest we have in our permittedPeer list. We verify only the first MAX_DIGEST_PEER.*/
	maxDigest=ListDigestPeer(listSigPeer,&(pThis->permittedPeers),pThis->pEngine);

	/* obtain the SHA1 fingerprint */
	found = 0;
	for(k=0; k<maxDigest && found==0;++k)
	{
		digest_id_t digest=listSigPeer[k];
		size = sizeof(fingerprint);
		r = gnutls_x509_crt_get_fingerprint(cert, (gnutls_digest_algorithm_t) digest, fingerprint, &size);
		if(chkGnutlsCode(pThis, "Failed to obtain fingerprint from certificate", RELP_RET_ERR_TLS, r)) {
			r = GNUTLS_E_CERTIFICATE_ERROR; goto done;
		}

		GenFingerprintStr(fingerprint, (int) size, (char*)fpPrintable,sizeof(fpPrintable),digest,pThis->pEngine);
		pThis->pEngine->dbgprint("DDDD: peer's certificate %s fingerprint: %s\n",digest_get_name(digest), fpPrintable);

		/* now search through the permitted peers to see if we can find a permitted one */
		pThis->pEngine->dbgprint("DDDD: n peers %d\n", pThis->permittedPeers.nmemb);
		for(i = 0 ; i < pThis->permittedPeers.nmemb ; ++i) {
		pThis->pEngine->dbgprint("DDDD: checking peer '%s','%s'\n", fpPrintable, pThis->permittedPeers.peer[i].name);
			if(!strcmp(fpPrintable, pThis->permittedPeers.peer[i].name)) {
				found = 1;
				break;
			}
		}
	}
	if(!found) {
		r = GNUTLS_E_CERTIFICATE_ERROR; goto done;
	}
done:
	if(r != 0) {
		callOnAuthErr(pThis, fpPrintable, "non-permited fingerprint", RELP_RET_AUTH_ERR_FP);
	}
	return r;
}
#endif /* #ifdef HAVE_GNUTLS_CERTIFICATE_SET_VERIFY_FUNCTION */

/* add a wildcard entry to this permitted peer. Entries are always
 * added at the tail of the list. pszStr and lenStr identify the wildcard
 * entry to be added. Note that the string is NOT \0 terminated, so
 * we must rely on lenStr for when it is finished.
 * rgerhards, 2008-05-27
 */
static relpRetVal
AddPermittedPeerWildcard(tcpPermittedPeerEntry_t *pEtry, char* pszStr, const int lenStr)
{
	tcpPermittedPeerWildcardComp_t *pNew = NULL;
	int iSrc;
	int iDst;
	ENTER_RELPFUNC;

	if((pNew = calloc(1, sizeof(tcpPermittedPeerWildcardComp_t))) == NULL) {
		ABORT_FINALIZE(RELP_RET_OUT_OF_MEMORY);
	}

	if(lenStr == 0) {
		pNew->wildcardType = tcpPEER_WILDCARD_EMPTY_COMPONENT;
		FINALIZE;
	} else {
		/* alloc memory for the domain component. We may waste a byte or
		 * two, but that's ok.
		 */
		if((pNew->pszDomainPart = malloc(lenStr +1 )) == NULL) {
			ABORT_FINALIZE(RELP_RET_OUT_OF_MEMORY);
		}
	}

	if(pszStr[0] == '*') {
		pNew->wildcardType = tcpPEER_WILDCARD_AT_START;
		iSrc = 1; /* skip '*' */
	} else {
		iSrc = 0;
	}

	for(iDst = 0 ; iSrc < lenStr && pszStr[iSrc] != '*' ; ++iSrc, ++iDst)  {
		pNew->pszDomainPart[iDst] = pszStr[iSrc];
	}

	if(iSrc < lenStr) {
		if(iSrc + 1 == lenStr && pszStr[iSrc] == '*') {
			if(pNew->wildcardType == tcpPEER_WILDCARD_AT_START) {
				ABORT_FINALIZE(RELP_RET_INVLD_WILDCARD);
			} else {
				pNew->wildcardType = tcpPEER_WILDCARD_AT_END;
			}
		} else {
			/* we have an invalid wildcard, something follows the asterisk! */
			ABORT_FINALIZE(RELP_RET_INVLD_WILDCARD);
		}
	}

	if(lenStr == 1 && pNew->wildcardType == tcpPEER_WILDCARD_AT_START) {
		pNew->wildcardType = tcpPEER_WILDCARD_MATCH_ALL;
	}

	/* if we reach this point, we had a valid wildcard. We now need to
	 * properly terminate the domain component string.
	 */
	pNew->pszDomainPart[iDst] = '\0';
	pNew->lenDomainPart = strlen((char*)pNew->pszDomainPart);

finalize_it:
	if(iRet != RELP_RET_OK) {
		if(pNew != NULL) {
			if(pNew->pszDomainPart != NULL)
				free(pNew->pszDomainPart);
			free(pNew);
		}
	} else {
		/* add the element to linked list */
		if(pEtry->wildcardRoot == NULL) {
			pEtry->wildcardRoot = pNew;
			pEtry->wildcardLast = pNew;
		} else {
			pEtry->wildcardLast->pNext = pNew;
		}
		pEtry->wildcardLast = pNew;
	}
	LEAVE_RELPFUNC;
}

/* Compile a wildcard - must not yet be compiled */
static relpRetVal
relpTcpPermittedPeerWildcardCompile(tcpPermittedPeerEntry_t *pEtry)
{
	char *pC;
	char *pStart;
	ENTER_RELPFUNC;

	/* first check if we have a wildcard */
	for(pC = pEtry->name ; *pC != '\0' && *pC != '*' ; ++pC)
		/*EMPTY, just skip*/;

	if(*pC == '\0') { /* no wildcard found, we are done */
		FINALIZE;
	}

	/* if we reach this point, the string contains wildcards. So let's
	 * compile the structure. To do so, we must parse from dot to dot
	 * and create a wildcard entry for each domain component we find.
	 * We must also flag problems if we have an asterisk in the middle
	 * of the text (it is supported at the start or end only).
	 */
	pC = pEtry->name;
	while(*pC) {
		pStart = pC;
		/* find end of domain component */
		for( ; *pC != '\0' && *pC != '.' ; ++pC)
			/*EMPTY, just skip*/;
		CHKRet(AddPermittedPeerWildcard(pEtry, pStart, pC - pStart));
		/* now check if we have an empty component at end of string */
		if(*pC == '.' && *(pC + 1) == '\0') {
			/* pStart is a dummy, it is not used if length is 0 */
			CHKRet(AddPermittedPeerWildcard(pEtry, pStart, 0));
		}
		if(*pC != '\0')
			++pC;
	}

finalize_it:
	LEAVE_RELPFUNC;
}

#ifdef HAVE_GNUTLS_CERTIFICATE_SET_VERIFY_FUNCTION
/* check a peer against a wildcard entry. This is a more lengthy
 * operation.
 */
static void
relpTcpChkOnePeerWildcard(tcpPermittedPeerWildcardComp_t *pRoot,
	const char *peername,
	int *pbFoundPositiveMatch,
	relpEngine_t *const pEngine)
{
	tcpPermittedPeerWildcardComp_t *pWildcard;
	const char *pC;
	const char *pStart; /* start of current domain component */
	int iWildcard, iName; /* work indexes for backward comparisons */

	*pbFoundPositiveMatch = 0;
	pWildcard = pRoot;
	pC = peername;
	while(*pC != '\0') {
		if(pWildcard == NULL) {
			/* we have more domain components than we have wildcards --> no match */
			goto done;
		}
		pStart = pC;
		while(*pC != '\0' && *pC != '.') {
			++pC;
		}

		/* got the component, now do the match */
		switch(pWildcard->wildcardType) {
			case tcpPEER_WILDCARD_NONE:
				if(   pWildcard->lenDomainPart != pC - pStart
				   || strncmp((char*)pStart, (char*)pWildcard->pszDomainPart, pC - pStart)) {
					goto done;
				}
				break;
			case tcpPEER_WILDCARD_AT_START:
				/* we need to do the backwards-matching manually */
				if(pWildcard->lenDomainPart > pC - pStart) {
					goto done;
				}
				iName = (size_t) (pC - pStart) - pWildcard->lenDomainPart;
				iWildcard = 0;
				while(iWildcard < pWildcard->lenDomainPart) {
					if(pWildcard->pszDomainPart[iWildcard] != pStart[iName]) {
						goto done;
					}
					++iName;
					++iWildcard;
				}
				break;
			case tcpPEER_WILDCARD_AT_END:
				if(   pWildcard->lenDomainPart > pC - pStart
				   || strncmp((char*)pStart, (char*)pWildcard->pszDomainPart,
					pWildcard->lenDomainPart)) {
					goto done;
				}
				break;
			case tcpPEER_WILDCARD_MATCH_ALL:
				/* everything is OK, just continue */
				break;
			case tcpPEER_WILDCARD_EMPTY_COMPONENT:
				if(pC - pStart > 0) {
				   	/* if it is not empty, it is no match... */
					goto done;
				}
				break;
			default:assert(0); /* make sure we die when debugging */
				relpEngineCallOnGenericErr(pEngine,
					"librelp", RELP_RET_ERR_INTERNAL,
					"invalid wildcardType %d in %s:%d",
					pWildcard->wildcardType, __FILE__, __LINE__);
				break;
		}
		pWildcard =  pWildcard->pNext; /* we processed this entry */

		/* skip '.' if we had it and so prepare for next iteration */
		if(*pC == '.')
			++pC;
	}
	
	/* we need to adjust for a border case, that is if the last component is
	 * empty. That happens frequently if the domain root (e.g. "example.com.")
	 * is properly given.
	 */
	if(pWildcard != NULL && pWildcard->wildcardType == tcpPEER_WILDCARD_EMPTY_COMPONENT)
		pWildcard = pWildcard->pNext;

	if(pWildcard != NULL) {
		/* we have more domain components than in the name to be
		 * checked. So this is no match.
		 */
		goto done;
	}
	*pbFoundPositiveMatch = 1;
done:	return;
}

/* Perform a match on ONE peer name obtained from the certificate. This name
 * is checked against the set of configured credentials. *pbFoundPositiveMatch is
 * set to 1 if the ID matches. *pbFoundPositiveMatch must have been initialized
 * to 0 by the caller (this is a performance enhancement as we expect to be
 * called multiple times).
 */
static void
relpTcpChkOnePeerName(relpTcp_t *const pThis, char *peername, int *pbFoundPositiveMatch)
{
	int i;

	for(i = 0 ; i < pThis->permittedPeers.nmemb ; ++i) {
		if(pThis->permittedPeers.peer[i].wildcardRoot == NULL) {
			/* simple string, only, no wildcards */
			if(!strcmp(peername, pThis->permittedPeers.peer[i].name)) {
				*pbFoundPositiveMatch = 1;
				break;
			}
		} else {
			relpTcpChkOnePeerWildcard(pThis->permittedPeers.peer[i].wildcardRoot,
			        peername, pbFoundPositiveMatch, pThis->pEngine);
			if (*pbFoundPositiveMatch)
				break;
		}
	}
}

/* Obtain the CN from the DN field and hand it back to the caller
 * (which is responsible for destructing it). We try to follow
 * RFC2253 as far as it makes sense for our use-case. This function
 * is considered a compromise providing good-enough correctness while
 * limiting code size and complexity. If a problem occurs, we may enhance
 * this function. A (pointer to a) certificate must be caller-provided.
 * The buffer for the name (namebuf) must also be caller-provided. A
 * size of 1024 is most probably sufficien. The
 * function returns 0 if all went well, something else otherwise.
 * Note that non-0 is also returned if no CN is found.
 */
static int
relpTcpGetCN(relpTcp_t *const pThis, gnutls_x509_crt_t cert, char *namebuf, const int lenNamebuf)
{
	int r;
	int gnuRet;
	int i,j;
	int bFound;
	size_t size;
	char szDN[1024]; /* this should really be large enough for any non-malicious case... */

	size = sizeof(szDN);
	gnuRet = gnutls_x509_crt_get_dn(cert, (char*)szDN, &size);
	if(chkGnutlsCode(pThis, "Failed to obtain DN from certificate", RELP_RET_ERR_TLS, gnuRet)) {
		r = 1; goto done;
	}

	/* now search for the CN part */
	i = 0;
	bFound = 0;
	while(!bFound && szDN[i] != '\0') {
		/* note that we do not overrun our string due to boolean shortcut
		 * operations. If we have '\0', the if does not match and evaluation
		 * stops. Order of checks is obviously important!
		 */
		if(szDN[i] == 'C' && szDN[i+1] == 'N' && szDN[i+2] == '=') {
			bFound = 1;
			i += 2;
		}
		i++;

	}

	if(!bFound) {
		r = 1; goto done;
	}

	/* we found a common name, now extract it */
	j = 0;
	while(szDN[i] != '\0' && szDN[i] != ',' && j < lenNamebuf-1) {
		if(szDN[i] == '\\') {
			/* hex escapes are not implemented */
			r = 2; goto done;
		} else {
			namebuf[j++] = szDN[i];
		}
		++i; /* char processed */
	}
	namebuf[j] = '\0';

	/* we got it - we ignore the rest of the DN string (if any). So we may
	 * not detect if it contains more than one CN
	 */
	r = 0;

done:
	return r;
}


/* helper to consistently add names to error message buffer */
static int
relpTcpAddToCertNamesBuffer(relpTcp_t *const pThis,
	char *const buf,
	const size_t buflen,
	int *p_currIdx,
	const char *const certName)
{
	int r = 0;
	assert(buf != NULL);
	assert(p_currIdx != NULL);
	const int currIdx = *p_currIdx;
	const int n = snprintf(buf + currIdx, buflen - currIdx,
		"DNSname: %s; ", certName);
	if(n < 0 || n >= (int) (buflen - currIdx)) {
		callOnAuthErr(pThis, "", "certificate validation failed, names "
			"inside certifcate are way to long (> 32KiB)",
			RELP_RET_AUTH_CERT_INVL);
		r = GNUTLS_E_CERTIFICATE_ERROR;
	} else {
		*p_currIdx += n;
	}
	return r;
}

/* Check the peer's ID in name auth mode. */
static int
relpTcpChkPeerName(relpTcp_t *const pThis, gnutls_x509_crt_t cert)
{
	int r = 0;
	int ret;
	unsigned int status = 0;
	char cnBuf[1024]; /* this is sufficient for the DNSNAME... */
	char szAltName[1024]; /* this is sufficient for the DNSNAME... */
	int iAltName;
	char allNames[32*1024]; /* for error-reporting */
	int iAllNames;
	size_t szAltNameLen;
	int bFoundPositiveMatch;
	int gnuRet;

	ret = gnutls_certificate_verify_peers2(pThis->session, &status);
	if(ret < 0) {
		callOnAuthErr(pThis, "", "certificate validation failed",
			RELP_RET_AUTH_CERT_INVL);
		r = GNUTLS_E_CERTIFICATE_ERROR; goto done;
	}
	if(status != 0) { /* Certificate is not trusted */
		callOnAuthErr(pThis, "", "certificate validation failed",
			RELP_RET_AUTH_CERT_INVL);
		r = GNUTLS_E_CERTIFICATE_ERROR; goto done;
	}

	bFoundPositiveMatch = 0;
	iAllNames = 0;

	/* first search through the dNSName subject alt names */
	iAltName = 0;
	while(!bFoundPositiveMatch) { /* loop broken below */
		szAltNameLen = sizeof(szAltName);
		gnuRet = gnutls_x509_crt_get_subject_alt_name(cert, iAltName,
				szAltName, &szAltNameLen, NULL);
		if(gnuRet < 0)
			break;
		else if(gnuRet == GNUTLS_SAN_DNSNAME) {
			pThis->pEngine->dbgprint("librelp: subject alt dnsName: '%s'\n", szAltName);
			r = relpTcpAddToCertNamesBuffer(pThis, allNames, sizeof(allNames),
				&iAllNames, szAltName);
			if(r != 0) goto done;
			relpTcpChkOnePeerName(pThis, szAltName, &bFoundPositiveMatch);
			/* do NOT break, because there may be multiple dNSName's! */
		}
		++iAltName;
	}

	if(!bFoundPositiveMatch) {
		/* if we did not succeed so far, we try the CN part of the DN... */
		if(relpTcpGetCN(pThis, cert, cnBuf, sizeof(cnBuf)) == 0) {
			pThis->pEngine->dbgprint("librelp: relpTcp now checking auth for CN '%s'\n", cnBuf);
			r = relpTcpAddToCertNamesBuffer(pThis, allNames, sizeof(allNames),
				&iAllNames, cnBuf);
			if(r != 0) goto done;
			relpTcpChkOnePeerName(pThis, cnBuf, &bFoundPositiveMatch);
		}
	}

	if(!bFoundPositiveMatch) {
		callOnAuthErr(pThis, allNames, "no permited name found", RELP_RET_AUTH_ERR_NAME);
		r = GNUTLS_E_CERTIFICATE_ERROR; goto done;
	}
	r = 0;
done:
	return r;
}

/* This function will verify the peer's certificate, and check
 * if the hostname matches, as well as the activation, expiration dates.
 */
static int
relpTcpVerifyCertificateCallback(gnutls_session_t session)
{
	int r = 0;
	const gnutls_datum_t *cert_list;
	unsigned int list_size = 0;
	gnutls_x509_crt_t cert;
	int bMustDeinitCert = 0;

	relpTcp_t *const pThis = (relpTcp_t*) gnutls_session_get_ptr(session);

	/* This function only works for X.509 certificates.  */
	if(gnutls_certificate_type_get(session) != GNUTLS_CRT_X509) {
		r = GNUTLS_E_CERTIFICATE_ERROR; goto done;
	}

	cert_list = gnutls_certificate_get_peers(pThis->session, &list_size);

	if(list_size < 1) {
		callOnAuthErr(pThis, "", "peer did not provide a certificate",
			      RELP_RET_AUTH_NO_CERT);
		r = GNUTLS_E_CERTIFICATE_ERROR; goto done;
	}

	/* If we reach this point, we have at least one valid certificate.
	 * We always use only the first certificate. As of GnuTLS documentation, the
	 * first certificate always contains the remote peer's own certificate. All other
	 * certificates are issuer's certificates (up the chain). We are only interested
	 * in the first certificate, which is our peer. -- rgerhards, 2008-05-08
	 */
	gnutls_x509_crt_init(&cert);
	bMustDeinitCert = 1; /* indicate cert is initialized and must be freed on exit */
	gnutls_x509_crt_import(cert, &cert_list[0], GNUTLS_X509_FMT_DER);
	if(pThis->authmode == eRelpAuthMode_Fingerprint) {
		r = relpTcpChkPeerFingerprint(pThis, cert);
	} else {
		r = relpTcpChkPeerName(pThis, cert);
	}
	if(r != 0) goto done;

	/* notify gnutls to continue handshake normally */
	r = 0;

done:
	if(bMustDeinitCert)
		gnutls_x509_crt_deinit(cert);
	return r;
}
#endif /* #ifdef HAVE_GNUTLS_CERTIFICATE_SET_VERIFY_FUNCTION */

#if 0 /* enable if needed for debugging */
static void logFunction(int level, const char *msg)
{
	fprintf(stdout, "DDDD: GnuTLS log msg, level %d: %s", level, msg);
	fflush(stdout);
}
#endif

/* initialize the listener for TLS use */
static relpRetVal
relpTcpLstnInitTLS(relpTcp_t *const pThis)
{
	int r;
	ENTER_RELPFUNC;
	RELPOBJ_assert(pThis, Tcp);

	#if GNUTLS_VERSION_NUMBER <= 0x020b00
	/* gcry_control must be called first, so that the thread system is correctly set up */
	gcry_control (GCRYCTL_SET_THREAD_CBS, &gcry_threads_pthread);
	#endif
	gnutls_global_init();
	/* uncomment for (very intense) debug help
	 * gnutls_global_set_log_function(logFunction);
	 * gnutls_global_set_log_level(10); // 0 (no) to 9 (most), 10 everything
	 */

	if(isAnonAuth(pThis)) {
		r = gnutls_dh_params_init(&pThis->dh_params);
		if(chkGnutlsCode(pThis, "Failed to initialize dh_params", RELP_RET_ERR_TLS_SETUP, r)) {
			ABORT_FINALIZE(RELP_RET_ERR_TLS_SETUP);
		}
		r = gnutls_dh_params_generate2(pThis->dh_params, pThis->dhBits);
		if(chkGnutlsCode(pThis, "Failed to generate dh_params", RELP_RET_ERR_TLS_SETUP, r)) {
			ABORT_FINALIZE(RELP_RET_ERR_TLS_SETUP);
		}
		r = gnutls_anon_allocate_server_credentials(&pThis->anoncredSrv);
		if(chkGnutlsCode(pThis, "Failed to allocate server credentials", RELP_RET_ERR_TLS_SETUP, r)) {
			ABORT_FINALIZE(RELP_RET_ERR_TLS_SETUP);
		}
		gnutls_anon_set_server_dh_params(pThis->anoncredSrv, pThis->dh_params);
	} else {
#		ifdef HAVE_GNUTLS_CERTIFICATE_SET_VERIFY_FUNCTION
		r = gnutls_certificate_allocate_credentials(&pThis->xcred);
		if(chkGnutlsCode(pThis, "Failed to allocate certificate credentials", RELP_RET_ERR_TLS_SETUP, r)) {
			ABORT_FINALIZE(RELP_RET_ERR_TLS_SETUP);
		}
		if(pThis->caCertFile != NULL) {
			r = gnutls_certificate_set_x509_trust_file(pThis->xcred,
				pThis->caCertFile, GNUTLS_X509_FMT_PEM);
			if(r < 0) {
				chkGnutlsCode(pThis, "Failed to set certificate trust files",
								RELP_RET_ERR_TLS_SETUP, r);
				ABORT_FINALIZE(RELP_RET_ERR_TLS_SETUP);
			}
			pThis->pEngine->dbgprint("librelp: obtained %d certificates from %s\n", r, pThis->caCertFile);
		}
		r = gnutls_certificate_set_x509_key_file (pThis->xcred,
			pThis->ownCertFile, pThis->privKeyFile, GNUTLS_X509_FMT_PEM);
		if(chkGnutlsCode(pThis, "Failed to set certificate key files", RELP_RET_ERR_TLS_SETUP, r)) {
			ABORT_FINALIZE(RELP_RET_ERR_TLS_SETUP);
		}
		if(pThis->authmode == eRelpAuthMode_None)
			pThis->authmode = eRelpAuthMode_Fingerprint;
		gnutls_certificate_set_verify_function(pThis->xcred, relpTcpVerifyCertificateCallback);
#		else /* #ifdef HAVE_GNUTLS_CERTIFICATE_SET_VERIFY_FUNCTION   */
		ABORT_FINALIZE(RELP_RET_ERR_NO_TLS_AUTH);
#		endif /* #ifdef HAVE_GNUTLS_CERTIFICATE_SET_VERIFY_FUNCTION   */
	}
finalize_it:
	LEAVE_RELPFUNC;
}
#endif /* #ifdef ENABLE_TLS */


/* initialize the tcp socket for a listner
 * pLstnPort is a pointer to a port name. NULL is not permitted.
 * gerhards, 2008-03-17
 * pLstnAddr is a pointer to a bind address. NULL is permitted.
 * perlei, 2018-04-19
 */
relpRetVal
relpTcpLstnInit(relpTcp_t *pThis, unsigned char *pLstnPort, unsigned char *pLstnAddr, int ai_family)
{
	struct addrinfo hints, *res = NULL, *r;
	int error, maxs, *s, on = 1;
	int sockflags;
	unsigned char *pLstnPt;

	ENTER_RELPFUNC;
	RELPOBJ_assert(pThis, Tcp);

	pLstnPt = pLstnPort;
	assert(pLstnPt != NULL);
	
	pThis->pEngine->dbgprint("creating relp tcp listen socket on port %s\n", pLstnPt);

	memset(&hints, 0, sizeof(hints));
	hints.ai_flags = AI_PASSIVE;
	hints.ai_family = ai_family;
	hints.ai_socktype = SOCK_STREAM;

	error = getaddrinfo((char*)pLstnAddr, (char*) pLstnPt, &hints, &res);
	if(error) {
		pThis->pEngine->dbgprint("error %d querying port '%s'\n", error, pLstnPt);
		ABORT_FINALIZE(RELP_RET_INVALID_PORT);
	}

	/* Count max number of sockets we may open */
	for(maxs = 0, r = res; r != NULL ; r = r->ai_next, maxs++)
		/* EMPTY */;
	pThis->socks = malloc((maxs+1) * sizeof(int));
	if (pThis->socks == NULL) {
		pThis->pEngine->dbgprint("couldn't allocate memory for TCP listen sockets, "
			"suspending RELP message reception.");
		ABORT_FINALIZE(RELP_RET_OUT_OF_MEMORY);
	}

	*pThis->socks = 0;   /* num of sockets counter at start of array */
	s = pThis->socks + 1;
	for(r = res; r != NULL ; r = r->ai_next) {
		*s = socket(r->ai_family, r->ai_socktype, r->ai_protocol);
		if (*s < 0) {
			if(!(r->ai_family == PF_INET6 && errno == EAFNOSUPPORT))
				pThis->pEngine->dbgprint("creating relp tcp listen socket");
				/* it is debatable if PF_INET with EAFNOSUPPORT should
				 * also be ignored...
				 */
			continue;
		}

#ifdef IPV6_V6ONLY
		if (r->ai_family == AF_INET6) {
			int iOn = 1;
			if (setsockopt(*s, IPPROTO_IPV6, IPV6_V6ONLY,
				(char *)&iOn, sizeof (iOn)) < 0) {
				close(*s);
				*s = -1;
				continue;
			}
		}
#endif
		if(setsockopt(*s, SOL_SOCKET, SO_REUSEADDR, (char *) &on, sizeof(on)) < 0 ) {
			pThis->pEngine->dbgprint("error %d setting relp/tcp socket option\n", errno);
			close(*s);
			*s = -1;
			continue;
		}

		/* We use non-blocking IO! */
		if((sockflags = fcntl(*s, F_GETFL)) != -1) {
			sockflags |= O_NONBLOCK;
			/* SETFL could fail too, so get it caught by the subsequent
			 * error check.
			 */
			sockflags = fcntl(*s, F_SETFL, sockflags);
		}
		if(sockflags == -1) {
			pThis->pEngine->dbgprint("error %d setting fcntl(O_NONBLOCK) on relp socket", errno);
			close(*s);
			*s = -1;
			continue;
		}

#ifdef ENABLE_TLS
		if(pThis->bEnableTLS) {
			CHKRet(relpTcpLstnInitTLS(pThis));
		}
#endif /* #ifdef ENABLE_TLS */

	        if( (bind(*s, r->ai_addr, r->ai_addrlen) < 0)
#ifndef IPV6_V6ONLY
		     && (errno != EADDRINUSE)
#endif
	           ) {
			char msgbuf[4096];
			snprintf(msgbuf, sizeof(msgbuf), "error while binding relp tcp socket "
				 "on port '%s'", pLstnPort);
			msgbuf[sizeof(msgbuf)-1] = '\0';
			callOnErr(pThis, msgbuf, errno);
			close(*s);
			*s = -1;
			continue;
		}

		if(listen(*s,pThis->iSessMax / 10 + 5) < 0) {
			/* If the listen fails, it most probably fails because we ask
			 * for a too-large backlog. So in this case we first set back
			 * to a fixed, reasonable, limit that should work. Only if
			 * that fails, too, we give up.
			 */
			pThis->pEngine->dbgprint("listen with a backlog of %d failed - retrying with default of 32.",
				    pThis->iSessMax / 10 + 5);
			if(listen(*s, 32) < 0) {
				pThis->pEngine->dbgprint("relp listen error %d, suspending\n", errno);
	                	close(*s);
				*s = -1;
				continue;
			}
		}

		(*pThis->socks)++;
		s++;
	}

	if(*pThis->socks != maxs)
		pThis->pEngine->dbgprint("We could initialize %d RELP TCP listen sockets out of %d we received "
		 	"- this may or may not be an error indication.\n", *pThis->socks, maxs);

	if(*pThis->socks == 0) {
		pThis->pEngine->dbgprint("No RELP TCP listen socket could successfully be initialized, "
			 "message reception via RELP disabled.\n");
		free(pThis->socks);
		ABORT_FINALIZE(RELP_RET_COULD_NOT_BIND);
	}

finalize_it:
	if(res != NULL)
		freeaddrinfo(res);

	LEAVE_RELPFUNC;
}

/* receive data from a tcp socket
 * The lenBuf parameter must contain the max buffer size on entry and contains
 * the number of octets read (or -1 in case of error) on exit. This function
 * never blocks, not even when called on a blocking socket. That is important
 * for client sockets, which are set to block during send, but should not
 * block when trying to read data. If *pLenBuf is -1, an error occured and
 * errno holds the exact error cause.
 * rgerhards, 2008-03-17
 */
relpRetVal
relpTcpRcv(relpTcp_t *const pThis, relpOctet_t *pRcvBuf, ssize_t *pLenBuf)
{
	ENTER_RELPFUNC;
	RELPOBJ_assert(pThis, Tcp);

#ifdef ENABLE_TLS
	int r;
	if(pThis->bEnableTLS) {
		r = gnutls_record_recv(pThis->session, pRcvBuf, *pLenBuf);
		if(r == GNUTLS_E_INTERRUPTED || r == GNUTLS_E_AGAIN) {
			pThis->pEngine->dbgprint("librelp: gnutls_record_recv must be retried\n");
			pThis->rtryOp = relpTCP_RETRY_recv;
		} else {
			if(r < 0)
				chkGnutlsCode(pThis, "TLS record reception failed", RELP_RET_IO_ERR, r);
			pThis->rtryOp = relpTCP_RETRY_none;
		}
		*pLenBuf = (r < 0) ? -1 : r;
	} else {
#endif /* #ifdef ENABLE_TLS */
		*pLenBuf = recv(pThis->sock, pRcvBuf, *pLenBuf, MSG_DONTWAIT);
		pThis->pEngine->dbgprint("relpTcpRcv: read %zd bytes from sock %d\n",
			*pLenBuf, pThis->sock);
#ifdef ENABLE_TLS
	}
#endif /* #ifdef ENABLE_TLS */

	LEAVE_RELPFUNC;
}


/* helper for CORK option manipulation. As this is not portable, the
 * helper abstracts it. Note that it is a null-operation if no
 * such option is available on the platform in question.
 */
static inline void
setCORKopt(int sock, const int onOff)
{
#if defined(TCP_CORK)
	setsockopt(sock, SOL_TCP, TCP_CORK, &onOff, sizeof (onOff));
#elif defined(TCP_NOPUSH)
	setsockopt(sock, IPPROTO_TCP, TCP_NOPUSH, &onOff, sizeof (onOff));
#endif
}
/* this function is called to hint librelp that a "burst" of data is to be
 * sent. librelp can than try to optimize it's handling. Right now, this
 * means we turn on the CORK option and will turn it off when we are
 * hinted that the burst is over.
 * The function is intentionally void as it must operate in a way that
 * does not interfere with normal operations.
 */
void
relpTcpHintBurstBegin(relpTcp_t *const pThis)
{
	setCORKopt(pThis->sock, 1);
}
/* this is the counterpart to relpTcpHintBurstBegin -- see there for doc */
void
relpTcpHintBurstEnd(relpTcp_t *const pThis)
{
	setCORKopt(pThis->sock, 0);
}

/* send a buffer via TCP.
 * On entry, pLenBuf contains the number of octets to
 * write. On exit, it contains the number of octets actually written.
 * If this number is lower than on entry, only a partial buffer has
 * been written.
 * rgerhards, 2008-03-19
 */
relpRetVal
relpTcpSend(relpTcp_t *const pThis, relpOctet_t *pBuf, ssize_t *pLenBuf)
{
	ssize_t written;
	ENTER_RELPFUNC;
	RELPOBJ_assert(pThis, Tcp);

#ifdef ENABLE_TLS
	if(pThis->bEnableTLS) {
		written = gnutls_record_send(pThis->session, pBuf, *pLenBuf);
		pThis->pEngine->dbgprint("librelp: TLS send returned %d\n", (int) written);
		if(written == GNUTLS_E_AGAIN || written == GNUTLS_E_INTERRUPTED) {
			pThis->rtryOp = relpTCP_RETRY_send;
			written = 0;
		} else {
			pThis->rtryOp = relpTCP_RETRY_none;
			if(written < 1) {
				chkGnutlsCode(pThis, "TLS record write failed", RELP_RET_IO_ERR, written);
				ABORT_FINALIZE(RELP_RET_IO_ERR);
			}
		}
	} else {
#endif /* #ifdef ENABLE_TLS */
		written = send(pThis->sock, pBuf, *pLenBuf, 0);
		const int errno_save = errno;
		pThis->pEngine->dbgprint("relpTcpSend: sock %d, lenbuf %zd, send returned %d [errno %d]\n",
			(int)pThis->sock, *pLenBuf, (int) written, errno_save);
		if(written == -1) {
			switch(errno_save) {
				case EAGAIN:
				case EINTR:
					/* this is fine, just retry... */
					written = 0;
					break;
				default:
					ABORT_FINALIZE(RELP_RET_IO_ERR);
					break;
			}
		}
#ifdef ENABLE_TLS
	}
#endif /* #ifdef ENABLE_TLS */

	*pLenBuf = written;
finalize_it:
	LEAVE_RELPFUNC;
}

#ifdef ENABLE_TLS
#ifndef _AIX
#pragma GCC diagnostic push /* we need to disable a warning below */
/* per https://lists.gnupg.org/pipermail/gnutls-help/2004-August/000154.html This is expected */
#pragma GCC diagnostic ignored "-Wint-to-pointer-cast"
#endif
/* this is only called for client-initiated sessions */
static relpRetVal
relpTcpConnectTLSInit(relpTcp_t *const pThis)
{
	int r;
	int sockflags;
	ENTER_RELPFUNC;
	RELPOBJ_assert(pThis, Tcp);

	/* We expect a non blocking socket to establish a tls session */
	if((sockflags = fcntl(pThis->sock, F_GETFL)) != -1) {
		sockflags &= ~O_NONBLOCK;
		sockflags = fcntl(pThis->sock, F_SETFL, sockflags);
	}

	if(sockflags == -1) {
		pThis->pEngine->dbgprint("error %d unsetting fcntl(O_NONBLOCK) on relp socket", errno);
		ABORT_FINALIZE(RELP_RET_IO_ERR);
	}

	if(!called_gnutls_global_init) {
		#if GNUTLS_VERSION_NUMBER <= 0x020b00
		/* gcry_control must be called first, so that the thread system is correctly set up */
		gcry_control (GCRYCTL_SET_THREAD_CBS, &gcry_threads_pthread);
		#endif
		gnutls_global_init();
		/* uncomment for (very intense) debug help
		 * gnutls_global_set_log_function(logFunction);
		 * gnutls_global_set_log_level(10); // 0 (no) to 9 (most), 10 everything
		 */
		pThis->pEngine->dbgprint("DDDD: gnutls_global_init() called\n");
		called_gnutls_global_init = 1;
	}
	r = gnutls_init(&pThis->session, GNUTLS_CLIENT);
	if(chkGnutlsCode(pThis, "Failed to initialize GnuTLS", RELP_RET_ERR_TLS_SETUP, r)) {
		ABORT_FINALIZE(RELP_RET_ERR_TLS_SETUP);
	}

	gnutls_session_set_ptr(pThis->session, pThis);
	CHKRet(relpTcpTLSSetPrio(pThis));

	if(isAnonAuth(pThis)) {
		r = gnutls_anon_allocate_client_credentials(&pThis->anoncred);
		if(chkGnutlsCode(pThis, "Failed to allocate client credentials", RELP_RET_ERR_TLS_SETUP, r)) {
			ABORT_FINALIZE(RELP_RET_ERR_TLS_SETUP);
		}
		/* put the anonymous credentials to the current session */
		r = gnutls_credentials_set(pThis->session, GNUTLS_CRD_ANON, pThis->anoncred);
		if(chkGnutlsCode(pThis, "Failed to set credentials", RELP_RET_ERR_TLS_SETUP, r)) {
			ABORT_FINALIZE(RELP_RET_ERR_TLS_SETUP);
		}
	} else {
#ifdef HAVE_GNUTLS_CERTIFICATE_SET_VERIFY_FUNCTION
		r = gnutls_certificate_allocate_credentials(&pThis->xcred);
		if(chkGnutlsCode(pThis, "Failed to allocate certificate credentials", RELP_RET_ERR_TLS_SETUP, r)) {
			ABORT_FINALIZE(RELP_RET_ERR_TLS_SETUP);
		}
		if(pThis->caCertFile != NULL) {
			r = gnutls_certificate_set_x509_trust_file(pThis->xcred,
				pThis->caCertFile, GNUTLS_X509_FMT_PEM);
			if(r < 0) {
				chkGnutlsCode(pThis, "Failed to set certificate trust file", RELP_RET_ERR_TLS_SETUP, r);
				ABORT_FINALIZE(RELP_RET_ERR_TLS_SETUP);
			}
			pThis->pEngine->dbgprint("librelp: obtained %d certificates from %s\n", r, pThis->caCertFile);
		}
		if(pThis->ownCertFile != NULL) {
			r = gnutls_certificate_set_x509_key_file (pThis->xcred,
				pThis->ownCertFile, pThis->privKeyFile, GNUTLS_X509_FMT_PEM);
			if(chkGnutlsCode(pThis, "Failed to set certificate key file", RELP_RET_ERR_TLS_SETUP, r)) {
				ABORT_FINALIZE(RELP_RET_ERR_TLS_SETUP);
			}
		}
		r = gnutls_credentials_set(pThis->session, GNUTLS_CRD_CERTIFICATE, pThis->xcred);
		if(chkGnutlsCode(pThis, "Failed to set credentials", RELP_RET_ERR_TLS_SETUP, r)) {
			ABORT_FINALIZE(RELP_RET_ERR_TLS_SETUP);
		}
		if(pThis->authmode == eRelpAuthMode_None)
			pThis->authmode = eRelpAuthMode_Fingerprint;
		gnutls_certificate_set_verify_function(pThis->xcred, relpTcpVerifyCertificateCallback);
#		else /* #ifdef HAVE_GNUTLS_CERTIFICATE_SET_VERIFY_FUNCTION   */
		ABORT_FINALIZE(RELP_RET_ERR_NO_TLS_AUTH);
#		endif /* #ifdef HAVE_GNUTLS_CERTIFICATE_SET_VERIFY_FUNCTION   */
	}

	gnutls_transport_set_ptr(pThis->session, (gnutls_transport_ptr_t) pThis->sock);
	//gnutls_handshake_set_timeout(pThis->session, GNUTLS_DEFAULT_HANDSHAKE_TIMEOUT);

	/* Perform the TLS handshake */
	do {
		r = gnutls_handshake(pThis->session);
		pThis->pEngine->dbgprint("DDDD: gnutls_handshake: %d: %s\n", r, gnutls_strerror(r));
		if(r == GNUTLS_E_INTERRUPTED || r == GNUTLS_E_AGAIN) {
			pThis->pEngine->dbgprint("librelp: gnutls_handshake must be retried\n");
			pThis->rtryOp = relpTCP_RETRY_handshake;
		} else if(r != GNUTLS_E_SUCCESS) {
			chkGnutlsCode(pThis, "TLS handshake failed", RELP_RET_ERR_TLS_SETUP, r);
			ABORT_FINALIZE(RELP_RET_ERR_TLS_SETUP);
		}
	}
	while(0);
	//while (r < 0 && gnutls_error_is_fatal(r) == 0);

	/* set the socket to non-blocking IO (we do this on the recv() for non-TLS */
	if((sockflags = fcntl(pThis->sock, F_GETFL)) != -1) {
		sockflags |= O_NONBLOCK;
		/* SETFL could fail too, so get it caught by the subsequent
		 * error check.  */
		fcntl(pThis->sock, F_SETFL, sockflags);
	}
finalize_it:
	LEAVE_RELPFUNC;
}
#ifndef _AIX
#pragma GCC diagnostic pop
#endif
#endif /* #ifdef ENABLE_TLS */

/* open a connection to a remote host (server).
 * This is only use for client initiated connections.
 * rgerhards, 2008-03-19
 */
relpRetVal
relpTcpConnect(relpTcp_t *const pThis,
	const int family,
	unsigned char *port,
	unsigned char *host,
	unsigned char *clientIP)
{
	struct addrinfo *res = NULL;
	struct addrinfo hints;
	struct addrinfo *reslocal = NULL;
	struct pollfd pfd;

	ENTER_RELPFUNC;
	RELPOBJ_assert(pThis, Tcp);
	assert(port != NULL);
	assert(host != NULL);
	assert(pThis->sock == -1);

	memset(&hints, 0, sizeof(hints));
	hints.ai_family = family;
	hints.ai_socktype = SOCK_STREAM;
	if(getaddrinfo((char*)host, (char*)port, &hints, &res) != 0) {
		pThis->pEngine->dbgprint("error %d in getaddrinfo\n", errno);
		ABORT_FINALIZE(RELP_RET_IO_ERR);
	}
	
	if((pThis->sock = socket(res->ai_family, res->ai_socktype, res->ai_protocol)) == -1) {
		ABORT_FINALIZE(RELP_RET_IO_ERR);
	}

	if(clientIP != NULL) {
		if(getaddrinfo((char*)clientIP, (char*)NULL, &hints, &reslocal) != 0) {
			pThis->pEngine->dbgprint("error %d in getaddrinfo of clientIP\n", errno);
			ABORT_FINALIZE(RELP_RET_IO_ERR);
		}
		if(bind(pThis->sock, reslocal->ai_addr, reslocal->ai_addrlen) != 0) {
			ABORT_FINALIZE(RELP_RET_IO_ERR);
		}
	}

	fcntl(pThis->sock, F_SETFL, O_NONBLOCK);
	connect(pThis->sock, res->ai_addr, res->ai_addrlen);

	pfd.fd = pThis->sock;
	pfd.events = POLLOUT;

	if (poll(&pfd, 1, pThis->connTimeout * 1000) != 1) {
		pThis->pEngine->dbgprint("connection timed out after %d seconds\n", pThis->connTimeout);
		ABORT_FINALIZE(RELP_RET_TIMED_OUT);
	}

	int so_error;
	socklen_t len = sizeof so_error;

	getsockopt(pThis->sock, SOL_SOCKET, SO_ERROR, &so_error, &len);
	if (so_error != 0) {
		pThis->pEngine->dbgprint("socket has an error %d\n", so_error);
		ABORT_FINALIZE(RELP_RET_IO_ERR);
	}


#ifdef ENABLE_TLS
	if(pThis->bEnableTLS) {
		CHKRet(relpTcpConnectTLSInit(pThis));
		pThis->bTLSActive = 1;
	}
#endif /* #ifdef ENABLE_TLS */

finalize_it:
	if(res != NULL)
		freeaddrinfo(res);
	if(reslocal != NULL)
		freeaddrinfo(reslocal);

	if(iRet != RELP_RET_OK) {
		if(pThis->sock != -1) {
			close(pThis->sock);
			pThis->sock = -1;
		}
	}

	LEAVE_RELPFUNC;
}

#ifdef ENABLE_TLS
/* return direction in which retry must be done. We return the original
 * gnutls code, which means:
 * "0 if trying to read data, 1 if trying to write data."
 */
int
relpTcpGetRtryDirection(relpTcp_t *const pThis)
{
	return gnutls_record_get_direction(pThis->session);
}

relpRetVal
relpTcpRtryHandshake(relpTcp_t *const pThis)
{
	int r;
	ENTER_RELPFUNC;
	r = gnutls_handshake(pThis->session);
	if(r < 0) {
		pThis->pEngine->dbgprint("librelp: state %d during retry handshake: %s\n", r, gnutls_strerror(r));
	}
	if(r == GNUTLS_E_INTERRUPTED || r == GNUTLS_E_AGAIN) {
		; /* nothing to do, just keep our status... */
	} else if(r == 0) {
		pThis->rtryOp = relpTCP_RETRY_none;
	} else {
		chkGnutlsCode(pThis, "TLS handshake failed", RELP_RET_ERR_TLS_SETUP, r);
		ABORT_FINALIZE(RELP_RET_ERR_TLS_SETUP);
	}

finalize_it:
	LEAVE_RELPFUNC;
}
#endif /* #ifdef ENABLE_TLS */


/* wait until a socket is writable again. This is primarily for use in client cases.
 * It does NOT take care of our regular event loop, and must not be used by parts
 * of the code that are driven by this loop. Returns 0 if a timeout occured and 1
 * otherwise.
 */
int
relpTcpWaitWriteable(relpTcp_t *const pThis, struct timespec *const tTimeout)
{
	int r;
	struct timespec tCurr; /* current time */
	struct pollfd pfd;

	clock_gettime(CLOCK_REALTIME, &tCurr);
	const int timeout =   (tTimeout->tv_sec - tCurr.tv_sec) * 1000
			    + (tTimeout->tv_nsec - tCurr.tv_nsec) / 1000000000;
	if(timeout < 0) {
		r = 0; goto done;
	}

	pThis->pEngine->dbgprint("librelp: telpTcpWaitWritable doing poll() "
		"on fd %d, timoeut %d\n", pThis->sock, timeout);

	pfd.fd = pThis->sock;
	pfd.events = POLLOUT;
	r = poll(&pfd, 1, timeout);
done:	return r;
}<|MERGE_RESOLUTION|>--- conflicted
+++ resolved
@@ -831,13 +831,9 @@
  */
 
 static void
-<<<<<<< HEAD
 GenFingerprintStr(const char *pFingerprint,const int sizeFingerprint,
 		char * fpBuf,const size_t bufLen,
 		const digest_id_t type,relpEngine_t * pEngine)
-=======
-GenFingerprintStr(char *pFingerprint, const int sizeFingerprint, char *fpBuf)
->>>>>>> 438620cd
 {
 	int iSrc, iDst;
 
