/* This module implements the relp sess object.
 *
 * Copyright 2008-2015 by Rainer Gerhards and Adiscon GmbH.
 *
 * To clarify on session handling: There is no upper limit of the number
 * of sessions, except for system ressources. Some left-over comment
 * suggest there has been a session limit at least in planning, but
 * none exists. Sessions objects are allocated off the heap and kept in
 * a linked list. Note, however, that performance may become worse if
 * a very large number of sessions exists, due to the current O(n)
 * algo for polling the sessions for activity.
 *
 * This file is part of librelp.
 *
 * Librelp is free software: you can redistribute it and/or modify
 * it under the terms of the GNU General Public License as published by
 * the Free Software Foundation, either version 3 of the License, or
 * (at your option) any later version.
 *
 * Librelp is distributed in the hope that it will be useful,
 * but WITHOUT ANY WARRANTY; without even the implied warranty of
 * MERCHANTABILITY or FITNESS FOR A PARTICULAR PURPOSE.  See the
 * GNU General Public License for more details.
 *
 * You should have received a copy of the GNU General Public License
 * along with Librelp.  If not, see <http://www.gnu.org/licenses/>.
 *
 * A copy of the GPL can be found in the file "COPYING" in this distribution.
 *
 * If the terms of the GPL are unsuitable for your needs, you may obtain
 * a commercial license from Adiscon. Contact sales@adiscon.com for further
 * details.
 *
 * ALL CONTRIBUTORS PLEASE NOTE that by sending contributions, you assign
 * your copyright to Adiscon GmbH, Germany. This is necessary to permit the
 * dual-licensing set forth here. Our apologies for this inconvenience, but
 * we sincerely believe that the dual-licensing model helps us provide great
 * free software while at the same time obtaining some funding for further
 * development.
 */
#include "config.h"
#include <stdlib.h>
#include <ctype.h>
#include <assert.h>
#include <sys/select.h>
#include <string.h>
#include <errno.h>
#include <time.h>
#include "relp.h"
#include "relpsess.h"
#include "relpframe.h"
#include "sendq.h"
#include "offers.h"
#include "dbllinklist.h"

/* forward definitions */
static relpRetVal relpSessCltDoDisconnect(relpSess_t *pThis);
static relpRetVal relpSessFixCmdStates(relpSess_t *pThis);
static relpRetVal relpSessSrvDoDisconnect(relpSess_t *pThis);

/* helper to free permittedPeer structure */
static inline void
relpSessFreePermittedPeers(relpSess_t *pThis)
{
	int i;
	for(i = 0 ; i < pThis->permittedPeers.nmemb ; ++i)
		free(pThis->permittedPeers.name[i]);
	pThis->permittedPeers.nmemb = 0;
}


/** Construct a RELP sess instance
 *  the pSrv parameter may be set to NULL if the session object is for a client.
 */
relpRetVal
relpSessConstruct(relpSess_t **ppThis, relpEngine_t *pEngine, int connType, void *pParent)
{
	relpSess_t *pThis;

	ENTER_RELPFUNC;
	assert(ppThis != NULL);
	RELPOBJ_assert(pEngine, Engine);

	if((pThis = calloc(1, sizeof(relpSess_t))) == NULL) {
		ABORT_FINALIZE(RELP_RET_OUT_OF_MEMORY);
	}

	RELP_CORE_CONSTRUCTOR(pThis, Sess);
	pThis->pEngine = pEngine;
	/* use Engine's command enablement states as default */
	pThis->stateCmdSyslog = pEngine->stateCmdSyslog;
	if(connType == RELP_SRV_CONN) {
		pThis->pSrv = (relpSrv_t*) pParent;
	} else {
		pThis->pClt = (relpClt_t*) pParent;
	}
	pThis->txnr = 1; /* txnr start at 1 according to spec */
	pThis->timeout = 90;
	pThis->pUsr = NULL;
	pThis->sizeWindow = RELP_DFLT_WINDOW_SIZE;
	pThis->maxDataSize = RELP_DFLT_MAX_DATA_SIZE;
	pThis->authmode = eRelpAuthMode_None;
	pThis->pristring = NULL;
	pThis->caCertFile = NULL;
	pThis->ownCertFile = NULL;
	pThis->privKeyFile = NULL;
	pThis->permittedPeers.nmemb = 0;

	CHKRet(relpSendqConstruct(&pThis->pSendq, pThis->pEngine));
	pthread_mutex_init(&pThis->mutSend, NULL);

	*ppThis = pThis;

finalize_it:
	if(iRet != RELP_RET_OK) {
		if(pThis != NULL) {
			relpSessDestruct(&pThis);
		}
	}

	LEAVE_RELPFUNC;
}


/** Destruct a RELP sess instance
 */
relpRetVal
relpSessDestruct(relpSess_t **ppThis)
{
	relpSess_t *pThis;
	relpSessUnacked_t *pUnacked;
	relpSessUnacked_t *pUnackedToDel;

	ENTER_RELPFUNC;
	assert(ppThis != NULL);
	pThis = *ppThis;
	RELPOBJ_assert(pThis, Sess);

	/* pTcp may be NULL if we run into the destructor due to an error that occured
	 * during construction.
	 */
	if(pThis->pTcp != NULL) {
		if(pThis->pSrv != NULL) {
			relpSessSrvDoDisconnect(pThis);
		} else {
			/* we are at the client side of the connection */
			if(   pThis->sessState != eRelpSessState_DISCONNECTED
			   && pThis->sessState != eRelpSessState_BROKEN) {
				relpSessCltDoDisconnect(pThis);
			}
		}
	}

	if(pThis->pSendq != NULL)
		relpSendqDestruct(&pThis->pSendq);
	if(pThis->pTcp != NULL)
		relpTcpDestruct(&pThis->pTcp);

	/* unacked list */
	for(pUnacked = pThis->pUnackedLstRoot ; pUnacked != NULL ; ) {
		pUnackedToDel = pUnacked;
		pUnacked = pUnacked->pNext;
		relpSendbufDestruct(&pUnackedToDel->pSendbuf);
		free(pUnackedToDel);
	}

	free(pThis->srvPort);
	free(pThis->srvAddr);
	free(pThis->clientIP);
	free(pThis->pristring);
	free(pThis->ownCertFile);
	free(pThis->privKeyFile);
	relpSessFreePermittedPeers(pThis);

	pthread_mutex_destroy(&pThis->mutSend);
	/* done with de-init work, now free object itself */
	free(pThis);
	*ppThis = NULL;

	LEAVE_RELPFUNC;
}


/* This accepts a new session, and, if all goes well, constructs a new
 * session object and adds it to the engine's list of sessions.
 * rgerhards, 2008-03-17
 */
relpRetVal
relpSessAcceptAndConstruct(relpSess_t **ppThis, relpSrv_t *pSrv, int sock)
{
	relpSess_t *pThis;

	ENTER_RELPFUNC;
	assert(ppThis != NULL);
	RELPOBJ_assert(pSrv, Srv);
	assert(sock >= 0);

	CHKRet(relpSessConstruct(&pThis, pSrv->pEngine, RELP_SRV_CONN, pSrv));
	CHKRet(relpTcpAcceptConnReq(&pThis->pTcp, sock, pSrv));

	*ppThis = pThis;

finalize_it:
	if(iRet != RELP_RET_OK) {
		if(pThis != NULL)
			relpSessDestruct(&pThis);
	}

	LEAVE_RELPFUNC;
}


/* receive data from a socket
 * The following function is called when the relp engine has detected
 * that data is available on the socket. This function reads the available
 * data and submits it for processing.
 * rgerhards, 2008-03-17
 */
relpRetVal
relpSessRcvData(relpSess_t *pThis)
{
	relpOctet_t rcvBuf[RELP_RCV_BUF_SIZE+1];
	ssize_t lenBuf;
	ssize_t i;

	ENTER_RELPFUNC;
	RELPOBJ_assert(pThis, Sess);

	lenBuf = RELP_RCV_BUF_SIZE;
	CHKRet(relpTcpRcv(pThis->pTcp, rcvBuf, &lenBuf));

	if(lenBuf == 0) {
		pThis->pEngine->dbgprint("server closed relp session %p, session broken\n", pThis);
		/* even though we had a "normal" close, it is unexpected at this
		 * stage. Consequently, we consider the session to be broken, because
		 * the recovery action is the same no matter how it is broken.
		 */
		pThis->sessState = eRelpSessState_BROKEN;
		ABORT_FINALIZE(RELP_RET_SESSION_BROKEN);
	} else if ((int) lenBuf == -1) { /* I don't know why we need to cast to int, but we must... */
		if(errno != EAGAIN) {
			pThis->pEngine->dbgprint("errno %d during relp session %p, session broken\n", errno,pThis);
			pThis->sessState = eRelpSessState_BROKEN;
			ABORT_FINALIZE(RELP_RET_SESSION_BROKEN);
		}
	} else {
		/* Terminate buffer and output received data to debug*/
		rcvBuf[lenBuf] = '\0';
		pThis->pEngine->dbgprint("relp session read %d octets, buf '%s'\n", (int) lenBuf, rcvBuf);

		/* we have regular data, which we now can process */
		for(i = 0 ; i < lenBuf ; ++i) {
			CHKRet(relpFrameProcessOctetRcvd(&pThis->pCurrRcvFrame, rcvBuf[i], pThis));
		}
	}

finalize_it:
	LEAVE_RELPFUNC;
}


/* Send a response to the client.
 * rgerhards, 2008-03-19
 */
relpRetVal
relpSessSendResponse(relpSess_t *pThis, relpTxnr_t txnr, unsigned char *pData, size_t lenData)
{
	relpSendbuf_t *pSendbuf;

	ENTER_RELPFUNC;
	RELPOBJ_assert(pThis, Sess);

	CHKRet(relpFrameBuildSendbuf(&pSendbuf, txnr, (unsigned char*)"rsp", 3,
				     pData, lenData, pThis, NULL));
	/* now enqueue it to the sendq (which means "send it" ;)) */
	CHKRet(relpSendqAddBuf(pThis->pSendq, pSendbuf, pThis->pTcp));

finalize_it:
	if(iRet != RELP_RET_OK) {
		if(iRet == RELP_RET_IO_ERR) {
			pThis->pEngine->dbgprint("relp session %p is broken, io error\n", pThis);
			pThis->sessState = eRelpSessState_BROKEN;
			}

		if(pSendbuf != NULL)
			relpSendbufDestruct(&pSendbuf);
	}

	LEAVE_RELPFUNC;
}
/* actually send to the remote peer
 * This function takes data from the sendq and sends as much as
 * possible to the remote peer.
 * rgerhards, 2008-03-19
 */
relpRetVal
relpSessSndData(relpSess_t *pThis)
{
	ENTER_RELPFUNC;
	RELPOBJ_assert(pThis, Sess);

	if (pThis->sessState != eRelpSessState_BROKEN) {
		CHKRet(relpSendqSend(pThis->pSendq, pThis->pTcp));
	}

finalize_it:
	LEAVE_RELPFUNC;
}


/* Send a command hint to the remote peer. This function works for the 
 * server-side of the connection. A modified version must be used for the
 * client side (because we have different ways of sending the data). We do
 * not yet need the client side. If we do, way should think about a generic
 * approach, eg by using function pointers for the send function.
 * rgerhards, 2008-03-31
 */
static relpRetVal
relpSessSrvSendHint(relpSess_t *pThis, unsigned char *pHint, size_t lenHint,
		    unsigned char *pData, size_t lenData)
{
	relpSendbuf_t *pSendbuf = NULL;

	ENTER_RELPFUNC;
	assert(pHint != NULL);
	assert(lenHint != 0);
	RELPOBJ_assert(pThis, Sess);

	CHKRet(relpFrameBuildSendbuf(&pSendbuf, 0, pHint, lenHint, pData, lenData, pThis, NULL));
	/* now send it */
	pThis->pEngine->dbgprint("hint-frame to send: '%s'\n", pSendbuf->pData + (9 - pSendbuf->lenTxnr));
	CHKRet(relpSendbufSend(pSendbuf, pThis->pTcp));

finalize_it:
	if(pSendbuf != NULL)
		relpSendbufDestruct(&pSendbuf);
	LEAVE_RELPFUNC;
}


/* Disconnect from the client. After disconnect, the session object
 * is destructed. This is the server-side disconnect and must be called
 * for server sessions only.
 * rgerhards, 2008-03-31
 */
static relpRetVal
relpSessSrvDoDisconnect(relpSess_t *pThis)
{
	ENTER_RELPFUNC;
	RELPOBJ_assert(pThis, Sess);

	/* Try to hint the client that we are closing the session. If the hint does
	 * not make it through to the client, that's ok, too. Then, it'll notice when it
	 * tries to use the connection. In any case, it can handle that (but obviously its
	 * better if the client is able to receive the hint, as this cleans up things a bit
	 * faster).
	 */
	CHKRet(relpSessSrvSendHint(pThis, (unsigned char*)"serverclose", 11, (unsigned char*)"", 0));

finalize_it:
	LEAVE_RELPFUNC;
}


/* ------------------------------ client based code ------------------------------ */


/* add an entry to our unacked frame list. The sendbuf object is handed over and must
 * no longer be accessed by the caller.
 * NOTE: we do not need mutex locks. This changes when we have a background transfer
 * thread (which we currently do not have).
 * rgerhards, 2008-03-20
 */
relpRetVal
relpSessAddUnacked(relpSess_t *pThis, relpSendbuf_t *pSendbuf)
{
	relpSessUnacked_t *pUnackedLstEntry;

	ENTER_RELPFUNC;
	RELPOBJ_assert(pThis, Sess);
	RELPOBJ_assert(pSendbuf, Sendbuf);

	if((pUnackedLstEntry = calloc(1, sizeof(relpSessUnacked_t))) == NULL)
		ABORT_FINALIZE(RELP_RET_OUT_OF_MEMORY);

	pUnackedLstEntry->pSendbuf = pSendbuf;

	DLL_Add(pUnackedLstEntry, pThis->pUnackedLstRoot, pThis->pUnackedLstLast);
	++pThis->lenUnackedLst;

	if(pThis->lenUnackedLst >= pThis->sizeWindow) {
		/* in theory, we would need to check if the session is initialized, as
		 * we would mess up session state in that case. However, as the init
		 * process is just one frame, we can never run into the situation that
		 * the window is exhausted during init, so we do not check it.
		 */
		relpSessSetSessState(pThis, eRelpSessState_WINDOW_FULL);
		if(pThis->lenUnackedLst >= pThis->sizeWindow)
			pThis->pEngine->dbgprint("Warning: exceeding window size, max %d, curr %d\n",
						 pThis->lenUnackedLst, pThis->sizeWindow);
	}
	pThis->pEngine->dbgprint("ADD sess %p unacked %d, sessState %d\n", pThis, pThis->lenUnackedLst, pThis->sessState);

finalize_it:
	LEAVE_RELPFUNC;
}


/* Delete an entry from our unacked list. The list entry is destructed, but
 * the sendbuf not.
 * rgerhards, 2008-03-20
 */
static relpRetVal
relpSessDelUnacked(relpSess_t *pThis, relpSessUnacked_t *pUnackedLstEntry)
{
	ENTER_RELPFUNC;
	RELPOBJ_assert(pThis, Sess);
	assert(pUnackedLstEntry != NULL);

	DLL_Del(pUnackedLstEntry, pThis->pUnackedLstRoot, pThis->pUnackedLstLast);
	--pThis->lenUnackedLst;

	if(   pThis->lenUnackedLst < pThis->sizeWindow
	   && relpSessGetSessState(pThis) == eRelpSessState_WINDOW_FULL) {
		/* here, we need to check if we had WINDOW_FULL condition. The reason is that
		 * we otherwise mess up the session init handling - contrary to ...AddUnacked(),
		 * we run into the situation of a session state change on init. So we
		 * need to make sure it works.
		 */
		relpSessSetSessState(pThis, eRelpSessState_READY_TO_SEND);
	}

	free(pUnackedLstEntry);

	pThis->pEngine->dbgprint("DEL sess %p unacked %d, sessState %d\n", pThis, pThis->lenUnackedLst, pThis->sessState);
	LEAVE_RELPFUNC;
}


/* find an entry in the unacked list and provide it to the caller. The entry is handed
 * over to the caller and removed from the queue of unacked entries. It is the caller's
 * duty to destruct the sendbuf when it is done with it.
 * rgerhards, 20080-03-20
 */
relpRetVal
relpSessGetUnacked(relpSess_t *pThis, relpSendbuf_t **ppSendbuf, relpTxnr_t txnr)
{
	relpSessUnacked_t *pUnackedEtry;

	ENTER_RELPFUNC;
	RELPOBJ_assert(pThis, Sess);
	assert(ppSendbuf != NULL);
	
	for(  pUnackedEtry = pThis->pUnackedLstRoot
	    ; pUnackedEtry != NULL && pUnackedEtry->pSendbuf->txnr != txnr
	    ; pUnackedEtry = pUnackedEtry->pNext)
	   	/*JUST SKIP*/;

	if(pUnackedEtry == NULL)
		ABORT_FINALIZE(RELP_RET_NOT_FOUND);

	*ppSendbuf = pUnackedEtry->pSendbuf;
	relpSessDelUnacked(pThis, pUnackedEtry);

finalize_it:
	LEAVE_RELPFUNC;
}


/* Wait for a specific state of the relp session. This function blocks
 * until the session is in that state, but runs a receive loop to get hold
 * of server responses (because otherwise the state would probably never change ;)).
 * If a timeout occurs, the session is considered broken and control returned to
 * the caller. Caller must check if the session state has changed to "BROKEN" and
 * in this case drop the session. The timeout value is in seconds. This function
 * may be called if the session already has the desired state. In that case, it
 * returns, but still tries to see if we received anything from the server. If so,
 * this data is received. The suggested use is to call the function before any
 * send operation, so that will keep our receive capability alive without
 * resorting to multi-threading.
 * rgerhards, 2008-03-20
 */
static relpRetVal
relpSessWaitState(relpSess_t *pThis, relpSessState_t stateExpected, int timeout)
{
	fd_set readfds;
	int sock;
	int nfds;
	struct timespec tCurr; /* current time */
	struct timespec tTimeout; /* absolute timeout value */
	struct timeval tvSelect;
	relpRetVal localRet;

	ENTER_RELPFUNC;
	RELPOBJ_assert(pThis, Sess);

	/* are we already ready? */
	if(pThis->sessState == stateExpected || pThis->sessState == eRelpSessState_BROKEN) {
		FINALIZE;
	}

	/* first read any outstanding data and process the packets. Note that this
	 * call DOES NOT block.
	 */
	localRet = relpSessRcvData(pThis);
	if(localRet != RELP_RET_OK && localRet != RELP_RET_SESSION_BROKEN)
		ABORT_FINALIZE(localRet);

	/* re-check if we are already in the desired state. If so, we can immediately
	 * return. That saves us doing a costly clock call to set the timeout. As a
	 * side-effect, the timeout is actually applied without the time needed for
	 * above reception. I think is is OK, even a bit logical ;)
	 */
	if(pThis->sessState == stateExpected || pThis->sessState == eRelpSessState_BROKEN) {
		FINALIZE;
	}

	/* ok, looks like we actually need to do a wait... */
	clock_gettime(CLOCK_REALTIME, &tCurr);
	memcpy(&tTimeout, &tCurr, sizeof(struct timespec));
	tTimeout.tv_sec += timeout;

	while(!relpEngineShouldStop(pThis->pEngine)) {
		sock = relpSessGetSock(pThis);
		tvSelect.tv_sec = tTimeout.tv_sec - tCurr.tv_sec;
		tvSelect.tv_usec = (tTimeout.tv_nsec - tCurr.tv_nsec) / 1000000;
		if(tvSelect.tv_usec < 0) {
			tvSelect.tv_usec += 1000000;
			tvSelect.tv_sec--;
		}
		if(tvSelect.tv_sec < 0) {
			ABORT_FINALIZE(RELP_RET_TIMED_OUT);
		}

		FD_ZERO(&readfds);
		FD_SET(sock, &readfds);
		pThis->pEngine->dbgprint("relpSessWaitRsp waiting for data on "
			"fd %d, timeout %d.%d\n", sock, (int) tvSelect.tv_sec,
			(int) tvSelect.tv_usec);
		nfds = select(sock+1, (fd_set *) &readfds, NULL, NULL, &tvSelect);
		if(nfds == -1) {
			if(errno == EINTR) {
<<<<<<< HEAD
				pThis->pEngine->dbgprint("relpSessWaitRsp select interrupted\n");
			} else {
				pThis->pEngine->dbgprint("relpSessWaitRsp select returned error %d\n", errno);
			}
			ABORT_FINALIZE(RELP_RET_SESSION_BROKEN);
=======
				pThis->pEngine->dbgprint("relpSessWaitRsp select interrupted, continue\n");
			} else {
				pThis->pEngine->dbgprint("relpSessWaitRsp select returned error %d\n", errno);
				ABORT_FINALIZE(RELP_RET_SESSION_BROKEN);
			}
>>>>>>> df184d23
		}
		else 
			pThis->pEngine->dbgprint("relpSessWaitRsp select returns, "
				"nfds %d, errno %d\n", nfds, errno);
		if(relpEngineShouldStop(pThis->pEngine))
			break;
		/* we don't check if we had a timeout-we give it one last chance*/
		CHKRet(relpSessRcvData(pThis));
		pThis->pEngine->dbgprint("iRet after relpSessRcvData %d\n", iRet);
		if(   pThis->sessState == stateExpected
		   || pThis->sessState == eRelpSessState_BROKEN) {
			FINALIZE;
		}

		clock_gettime(CLOCK_REALTIME, &tCurr);
	}

finalize_it:
	pThis->pEngine->dbgprint("relpSessWaitState returns %d\n", iRet);
	if(	iRet == RELP_RET_TIMED_OUT || 
		iRet == RELP_RET_SESSION_BROKEN || 
		relpEngineShouldStop(pThis->pEngine)) {
		/* the session is broken! */
		pThis->sessState = eRelpSessState_BROKEN;
	}

	LEAVE_RELPFUNC;
}


/* Send a command to the server.
 * This is a "raw" send function that just sends the command but does not
 * care about the receive loop or session state. This has been put into its
 * own function as some functionality (most importantly session init!) requires
 * handling that is other than the regular command/response mode.
 * rgerhards, 2008-03-19
 */
static relpRetVal
relpSessRawSendCommand(relpSess_t *pThis, unsigned char *pCmd, size_t lenCmd,
		    unsigned char *pData, size_t lenData, relpRetVal (*rspHdlr)(relpSess_t*,relpFrame_t*))
{
	relpSendbuf_t *pSendbuf;

	ENTER_RELPFUNC;
	RELPOBJ_assert(pThis, Sess);

	CHKRet(relpFrameBuildSendbuf(&pSendbuf, pThis->txnr, pCmd, lenCmd, pData, lenData, pThis, rspHdlr));
	pThis->txnr = relpEngineNextTXNR(pThis->txnr);
	/* now send it */
	pThis->pEngine->dbgprint("frame to send: '%s'\n", pSendbuf->pData + (9 - pSendbuf->lenTxnr));
	iRet = relpSendbufSendAll(pSendbuf, pThis, 1);

	if(iRet == RELP_RET_IO_ERR) {
		pThis->pEngine->dbgprint("relp session %p flagged as broken, IO error\n", pThis);
		pThis->sessState = eRelpSessState_BROKEN;
		ABORT_FINALIZE(RELP_RET_SESSION_BROKEN);
	}

finalize_it:
	LEAVE_RELPFUNC;
}


/* Send a command to the server.
 * The is the "regular" function which ensures that server messages are received
 * and messages are only sent when we have space left in our window. This function
 * must only be called after the session is fully initialized. Calling it before
 * initialization is finished will probably hang the client.
 * rgerhards, 2008-03-19
 */
relpRetVal
relpSessSendCommand(relpSess_t *pThis, unsigned char *pCmd, size_t lenCmd,
		    unsigned char *pData, size_t lenData, relpRetVal (*rspHdlr)(relpSess_t*,relpFrame_t*))
{
	ENTER_RELPFUNC;
	RELPOBJ_assert(pThis, Sess);

	/* this both reads server responses as well as makes sure we have space
	 * left in our window.
	 */
	CHKRet(relpSessWaitState(pThis, eRelpSessState_READY_TO_SEND,
		pThis->timeout));

	/* re-try once if automatic retry mode is set */
	if(pThis->bAutoRetry && pThis->sessState == eRelpSessState_BROKEN) {
		CHKRet(relpSessTryReestablish(pThis));
	}

	/* then send our data */
	if(pThis->sessState == eRelpSessState_BROKEN)
		ABORT_FINALIZE(RELP_RET_SESSION_BROKEN);

	CHKRet(relpSessRawSendCommand(pThis, pCmd, lenCmd, pData, lenData, rspHdlr));

finalize_it:
	LEAVE_RELPFUNC;
}


/* Try to restablish a broken session. A single try is made and the result
 * reported back. RELP_RET_OK if we could get a new session, a RELP error state
 * otherwise (e.g. RELP_RET_SESSION_BROKEN, but could also be a more precise
 * error code). If the session can be re-established, any unsent frames are
 * resent. The function returns only after that happened.
 * rgerhards, 2008-03-22
 */
relpRetVal
relpSessTryReestablish(relpSess_t *pThis)
{
	relpSessUnacked_t *pUnackedEtry;

	ENTER_RELPFUNC;
	RELPOBJ_assert(pThis, Sess);
	assert(pThis->sessState = eRelpSessState_BROKEN);

	CHKRet(relpTcpAbortDestruct(&pThis->pTcp));
	CHKRet(relpSessConnect(pThis, pThis->protFamily, pThis->srvPort, pThis->srvAddr));
	/* if we reach this point, we could re-establish the session. We now
	 * need to resend any unacked data. Note that we need to patch in new txnr's
	 * into the existing frames. We need to do a special send command, as the usual
	 * one would maintain the unacked list, what we can not do right now (because
	 * it is not to be modified.
	 */
	pUnackedEtry = pThis->pUnackedLstRoot;
	if(pUnackedEtry != NULL)
		pThis->pEngine->dbgprint("relp session %p reestablished, now resending %d unacked frames\n",
					  pThis, pThis->lenUnackedLst);
	while(pUnackedEtry != NULL) {
		pThis->pEngine->dbgprint("resending frame '%s'\n", pUnackedEtry->pSendbuf->pData + 9
								   - pUnackedEtry->pSendbuf->lenTxnr);
		CHKRet(relpFrameRewriteTxnr(pUnackedEtry->pSendbuf, pThis->txnr));
		pThis->txnr = relpEngineNextTXNR(pThis->txnr);
		CHKRet(relpSendbufSendAll(pUnackedEtry->pSendbuf, pThis, 0));
		pUnackedEtry = pUnackedEtry->pNext;
	}

finalize_it:
	pThis->pEngine->dbgprint("after TryReestablish, sess state %d\n", pThis->sessState);
	LEAVE_RELPFUNC;
}


/* callback when the "open" command has been processed
 * Most importantly, this function needs to check if we are 
 * compatible with the server-provided offers and terminate if
 * not. If we are, we must set our own parameters to match the
 * server-provided ones. Please note that the offer processing here
 * is the last and final. So the ultimate decision is made and if we
 * are unhappy with something that we can not ignore, we must
 * terminate with an error status.
 * In such cases, we flag the session as broken, as theoretically
 * it is possible to fix it by restarting the server with a set
 * of different parameters. The question remains, though, if that's
 * the smartest route to take...
 * Note that offer-processing is very similiar to offer-processing
 * at the server end (copen.c). We may be able to combine some of
 * it in the future (or may not, depending on the subtly different
 * needs both parts have. For now I leave this to a ... TODO ;)).
 * rgerhards, 2008-03-25
 */
static relpRetVal
relpSessCBrspOpen(relpSess_t *pThis, relpFrame_t *pFrame)
{
	relpEngine_t *pEngine;
	relpOffers_t *pOffers = NULL;
	relpOffer_t *pOffer;
	relpOfferValue_t *pOfferVal;

	ENTER_RELPFUNC;
	RELPOBJ_assert(pThis, Sess);
	RELPOBJ_assert(pFrame, Frame);
	pEngine = pThis->pEngine;

	/* first get the offers list from the server response */
	CHKRet(relpOffersConstructFromFrame(&pOffers, pFrame));

	/* we loop through the offers and set session parameters. If we find
	 * something truely unacceptable, we break the session.
	 */
	for(pOffer = pOffers->pRoot ; pOffer != NULL ; pOffer = pOffer->pNext) {
		pEngine->dbgprint("processing server offer '%s'\n", pOffer->szName);
		if(!strcmp((char*)pOffer->szName, "relp_version")) {
			if(pOffer->pValueRoot == NULL)
				ABORT_FINALIZE(RELP_RET_INVALID_OFFER);
			if(pOffer->pValueRoot->intVal == -1)
				ABORT_FINALIZE(RELP_RET_INVALID_OFFER);
			if(pOffer->pValueRoot->intVal > pEngine->protocolVersion)
				ABORT_FINALIZE(RELP_RET_INCOMPAT_OFFERS);
			/* Once we support multiple versions, we may need to check what we
			 * are compatible with. For now, we accept anything, because there is
			 * nothing else yet ;)
			 */
			relpSessSetProtocolVersion(pThis, pOffer->pValueRoot->intVal);
		} else if(!strcmp((char*)pOffer->szName, "commands")) {
			for(pOfferVal = pOffer->pValueRoot ; pOfferVal != NULL ; pOfferVal = pOfferVal->pNext) {
				/* we do not care about return code in this case */
				relpSessSetEnableCmd(pThis, pOfferVal->szVal, eRelpCmdState_Enabled);
				pEngine->dbgprint("enabled command '%s'\n", pOfferVal->szVal);
			}
		} else if(!strcmp((char*)pOffer->szName, "relp_software")) {
			/* we know this parameter, but we do not do anything
			 * with it -- this may change if we need to emulate
			 * something based on known bad relp software behaviour.
			 */
		} else {
			/* if we do not know an offer name, we ignore it - in this
			 * case, we may simply not support it (but the client does and
			 * must now live without it...)
			 */
			pEngine->dbgprint("ignoring unknown server offer '%s'\n", pOffer->szName);
		}
	}
	relpSessSetSessState(pThis, eRelpSessState_INIT_RSP_RCVD);

finalize_it:
	if(pOffers != NULL)
		relpOffersDestruct(&pOffers);

	LEAVE_RELPFUNC;
}


/* Check if the set of offers inclulded in our session is compatible with
 * what we need. By now, all session parameters should be set to enabled. If
 * there are some left as "Required", they are not supported by the server,
 * in which case we can not open the session. -- rgerhards, 2008-03-27
 */
relpRetVal
relpSessCltConnChkOffers(relpSess_t *pThis)
{
	ENTER_RELPFUNC;
	RELPOBJ_assert(pThis, Sess);

	if(pThis->stateCmdSyslog == eRelpCmdState_Required)
		ABORT_FINALIZE(RELP_RET_RQD_FEAT_MISSING);

finalize_it:
	if(iRet != RELP_RET_OK)
		pThis->sessState = eRelpSessState_BROKEN;

	LEAVE_RELPFUNC;
}


/* Connect to the server. All session parameters (like remote address) must
 * already have been set.
 * rgerhards, 2008-03-19
 */
relpRetVal
relpSessConnect(relpSess_t *pThis, int protFamily, unsigned char *port, unsigned char *host)
{
	relpOffers_t *pOffers;
	unsigned char *pszOffers = NULL;
	size_t lenOffers;
	ENTER_RELPFUNC;
	RELPOBJ_assert(pThis, Sess);

	CHKRet(relpSessFixCmdStates(pThis));
	if(pThis->srvAddr == NULL) { /* initial connect, need to save params */
		pThis->protFamily = protFamily;
		if((pThis->srvPort = (unsigned char*) strdup((char*)port)) == NULL)
			ABORT_FINALIZE(RELP_RET_OUT_OF_MEMORY);
		if((pThis->srvAddr = (unsigned char*) strdup((char*)host)) == NULL)
			ABORT_FINALIZE(RELP_RET_OUT_OF_MEMORY);
	}

	/* (re-)init some counters */
	pThis->txnr = 1;
	pThis->sessType = eRelpSess_Client;	/* indicate we have a client session */

	CHKRet(relpTcpConstruct(&pThis->pTcp, pThis->pEngine, RELP_CLT_CONN, pThis->pClt));
	CHKRet(relpTcpSetUsrPtr(pThis->pTcp, pThis->pUsr));
	if(pThis->bEnableTLS) {
		CHKRet(relpTcpEnableTLS(pThis->pTcp));
		if(pThis->bEnableTLSZip) {
			CHKRet(relpTcpEnableTLSZip(pThis->pTcp));
		}
		CHKRet(relpTcpSetGnuTLSPriString(pThis->pTcp, pThis->pristring));
		CHKRet(relpTcpSetCACert(pThis->pTcp, pThis->caCertFile));
		CHKRet(relpTcpSetOwnCert(pThis->pTcp, pThis->ownCertFile));
		CHKRet(relpTcpSetPrivKey(pThis->pTcp, pThis->privKeyFile));
		CHKRet(relpTcpSetAuthMode(pThis->pTcp, pThis->authmode));
		CHKRet(relpTcpSetPermittedPeers(pThis->pTcp, &pThis->permittedPeers));
	}
	CHKRet(relpTcpConnect(pThis->pTcp, protFamily, port, host, pThis->clientIP));
	relpSessSetSessState(pThis, eRelpSessState_PRE_INIT);

	/* create offers */
	CHKRet(relpSessConstructOffers(pThis, &pOffers));
	CHKRet(relpOffersToString(pOffers, NULL, 0, &pszOffers, &lenOffers));
	CHKRet(relpOffersDestruct(&pOffers));

	CHKRet(relpSessRawSendCommand(pThis, (unsigned char*)"open", 4, pszOffers, lenOffers,
				      relpSessCBrspOpen));
	relpSessSetSessState(pThis, eRelpSessState_INIT_CMD_SENT);
	CHKRet(relpSessWaitState(pThis, eRelpSessState_INIT_RSP_RCVD, pThis->timeout));

	/* we now have received the server's response. Now is a good time to check if the offers
	 * received back are compatible with what we need - and, if not, terminate the session...
	 */
	CHKRet(relpSessCltConnChkOffers(pThis));
	/* TODO: flag sesssion as broken if we did not succeed? */

	/* if we reach this point, we have a valid relp session */
	relpSessSetSessState(pThis, eRelpSessState_READY_TO_SEND); /* indicate session startup */

finalize_it:
pThis->pEngine->dbgprint("end relpSessConnect, iRet %d\n", iRet);
	if(pszOffers != NULL)
		free(pszOffers);

	LEAVE_RELPFUNC;
}


/* callback when the "close" command has been processed
 * rgerhars, 2008-03-21
 */
static relpRetVal
relpSessCBrspClose(relpSess_t *pThis, relpFrame_t __attribute__((unused)) *pFrame)
{
	ENTER_RELPFUNC;
	RELPOBJ_assert(pThis, Sess);

	relpSessSetSessState(pThis, eRelpSessState_CLOSE_RSP_RCVD);
pThis->pEngine->dbgprint("CBrspClose, setting state CLOSE_RSP_RCVD\n");

	LEAVE_RELPFUNC;
}


/* Disconnect from the server. After disconnect, the session object
 * is destructed. This is the client-side disconnect and must be called
 * for client sessions only.
 * rgerhards, 2008-03-21
 */
static relpRetVal
relpSessCltDoDisconnect(relpSess_t *pThis)
{
	ENTER_RELPFUNC;
	RELPOBJ_assert(pThis, Sess);

	/* first wait to be permitted to send, this time a bit more impatient (after all,
	 * we may be terminated if we take too long). We do not care about the return state.
	 * Even if we are outside of the window, we still send the close request, because
	 * everything else is even worse. So let's try to be polite...
	 */
	relpSessWaitState(pThis, eRelpSessState_READY_TO_SEND, 1);

	CHKRet(relpSessRawSendCommand(pThis, (unsigned char*)"close", 5, (unsigned char*)"", 0,
				      relpSessCBrspClose));
	relpSessSetSessState(pThis, eRelpSessState_CLOSE_CMD_SENT);
	CHKRet(relpSessWaitState(pThis, eRelpSessState_CLOSE_RSP_RCVD, pThis->timeout));

	relpSessSetSessState(pThis, eRelpSessState_DISCONNECTED); /* indicate session startup */

finalize_it:
	LEAVE_RELPFUNC;
}


relpRetVal
relpSessSetWindowSize(relpSess_t *pThis, int sizeWindow)
{
	ENTER_RELPFUNC;
	RELPOBJ_assert(pThis, Sess);
	if(sizeWindow > 1)
		pThis->sizeWindow = sizeWindow;
	LEAVE_RELPFUNC;
}

relpRetVal
relpSessSetTimeout(relpSess_t *pThis, unsigned timeout)
{
	ENTER_RELPFUNC;
	RELPOBJ_assert(pThis, Sess);
	pThis->timeout = timeout;
	LEAVE_RELPFUNC;
}

relpRetVal
relpSessSetClientIP(relpSess_t *pThis, unsigned char *ip)
{
	ENTER_RELPFUNC;
	RELPOBJ_assert(pThis, Sess);
	free(pThis->clientIP);
	if(ip == NULL)
		pThis->clientIP = NULL;
	else
		pThis->clientIP = (unsigned char*) strdup((char*)  ip);
	LEAVE_RELPFUNC;
}

/* this copies a *complete* permitted peers structure into the
 * session object.
 */
relpRetVal
relpSessSetPermittedPeers(relpSess_t *pThis, relpPermittedPeers_t *pPeers)
{
	ENTER_RELPFUNC;
	int i;
	RELPOBJ_assert(pThis, Sess);
	
	relpSessFreePermittedPeers(pThis);
	if(pPeers->nmemb != 0) {
		if((pThis->permittedPeers.name =
			malloc(sizeof(char*) * pPeers->nmemb)) == NULL) {
			ABORT_FINALIZE(RELP_RET_OUT_OF_MEMORY);
		}
		for(i = 0 ; i < pPeers->nmemb ; ++i) {
			if((pThis->permittedPeers.name[i] = strdup(pPeers->name[i])) == NULL) {
				ABORT_FINALIZE(RELP_RET_OUT_OF_MEMORY);
			}
		}
	}
	pThis->permittedPeers.nmemb = pPeers->nmemb;
finalize_it:
	LEAVE_RELPFUNC;
}

/* Enable TLS mode. */
relpRetVal
relpSessEnableTLS(relpSess_t *pThis)
{
	ENTER_RELPFUNC;
	RELPOBJ_assert(pThis, Sess);
	pThis->bEnableTLS = 1;
	LEAVE_RELPFUNC;
}

relpRetVal
relpSessSetUsrPtr(relpSess_t *pThis, void *pUsr)
{
	ENTER_RELPFUNC;
	RELPOBJ_assert(pThis, Sess);
	pThis->pUsr = pUsr;
	LEAVE_RELPFUNC;
}

relpRetVal
relpSessSetAuthMode(relpSess_t *pThis, relpAuthMode_t authmode)
{
	ENTER_RELPFUNC;
	RELPOBJ_assert(pThis, Sess);
	pThis->authmode = authmode;
	LEAVE_RELPFUNC;
}

/* Enable TLS Zip mode. */
relpRetVal
relpSessEnableTLSZip(relpSess_t *pThis)
{
	ENTER_RELPFUNC;
	RELPOBJ_assert(pThis, Sess);
	pThis->bEnableTLSZip = 1;
	LEAVE_RELPFUNC;
}

relpRetVal
relpSessSetGnuTLSPriString(relpSess_t *pThis, char *pristr)
{
	ENTER_RELPFUNC;
	RELPOBJ_assert(pThis, Tcp);
	
	free(pThis->pristring);
	if(pristr == NULL) {
		pThis->pristring = NULL;
	} else {
		if((pThis->pristring = strdup(pristr)) == NULL)
			ABORT_FINALIZE(RELP_RET_OUT_OF_MEMORY);
	}
finalize_it:
	LEAVE_RELPFUNC;
}

relpRetVal
relpSessSetCACert(relpSess_t *pThis, char *cert)
{
	ENTER_RELPFUNC;
	RELPOBJ_assert(pThis, Tcp);
	
	free(pThis->caCertFile);
	if(cert == NULL) {
		pThis->caCertFile = NULL;
	} else {
		if((pThis->caCertFile = strdup(cert)) == NULL)
			ABORT_FINALIZE(RELP_RET_OUT_OF_MEMORY);
	}
finalize_it:
	LEAVE_RELPFUNC;
}

relpRetVal
relpSessSetOwnCert(relpSess_t *pThis, char *cert)
{
	ENTER_RELPFUNC;
	RELPOBJ_assert(pThis, Tcp);
	
	free(pThis->ownCertFile);
	if(cert == NULL) {
		pThis->ownCertFile = NULL;
	} else {
		if((pThis->ownCertFile = strdup(cert)) == NULL)
			ABORT_FINALIZE(RELP_RET_OUT_OF_MEMORY);
	}
finalize_it:
	LEAVE_RELPFUNC;
}

relpRetVal
relpSessSetPrivKey(relpSess_t *pThis, char *cert)
{
	ENTER_RELPFUNC;
	RELPOBJ_assert(pThis, Tcp);
	
	free(pThis->privKeyFile);
	if(cert == NULL) {
		pThis->privKeyFile = NULL;
	} else {
		if((pThis->privKeyFile = strdup(cert)) == NULL)
			ABORT_FINALIZE(RELP_RET_OUT_OF_MEMORY);
	}
finalize_it:
	LEAVE_RELPFUNC;
}

/* set the protocol version to be used by this session
 * rgerhards, 2008-03-25
 */
relpRetVal
relpSessSetProtocolVersion(relpSess_t *pThis, int protocolVersion)
{
	ENTER_RELPFUNC;
	RELPOBJ_assert(pThis, Sess);
	pThis->protocolVersion = protocolVersion;
	LEAVE_RELPFUNC;
}


/* Enable or disable a command. Note that a command can not be enabled once
 * it has been set to forbidden! There will be no error return state in this
 * case.
 * rgerhards, 2008-03-25
 */
relpRetVal
relpSessSetEnableCmd(relpSess_t *pThis, unsigned char *pszCmd, relpCmdEnaState_t stateCmd)
{
	ENTER_RELPFUNC;
	RELPOBJ_assert(pThis, Sess);
	assert(pszCmd != NULL);

pThis->pEngine->dbgprint("SetEnableCmd in syslog cmd state: %d\n", pThis->stateCmdSyslog);
	if(!strcmp((char*)pszCmd, "syslog")) {
		if(pThis->stateCmdSyslog != eRelpCmdState_Forbidden)
			pThis->stateCmdSyslog = stateCmd;
	} else {
		pThis->pEngine->dbgprint("tried to set unknown command '%s' to %d\n", pszCmd, stateCmd);
		ABORT_FINALIZE(RELP_RET_UNKNOWN_CMD);
	}

finalize_it:
pThis->pEngine->dbgprint("SetEnableCmd out syslog cmd state: %d, iRet %d\n", pThis->stateCmdSyslog, iRet);
	LEAVE_RELPFUNC;
}


/* create an offers object based on the current session parameters we have.
 * rgerhards, 2008-03-25
 */
relpRetVal
relpSessConstructOffers(relpSess_t *pThis, relpOffers_t **ppOffers)
{
	relpOffers_t *pOffers;
	relpOffer_t *pOffer;

	ENTER_RELPFUNC;
	RELPOBJ_assert(pThis, Sess);
	assert(ppOffers != NULL);

	CHKRet(relpOffersConstruct(&pOffers, pThis->pEngine));

	/* now do the supported commands. Note that we must only send commands that
	 * are explicitely enabled or desired.
	 */
	CHKRet(relpOfferAdd(&pOffer, (unsigned char*) "commands", pOffers));
	if(   pThis->stateCmdSyslog == eRelpCmdState_Enabled
	   || pThis->stateCmdSyslog == eRelpCmdState_Desired
	   || pThis->stateCmdSyslog == eRelpCmdState_Required)
		CHKRet(relpOfferValueAdd((unsigned char*)"syslog", 0, pOffer));

	CHKRet(relpOfferAdd(&pOffer, (unsigned char*) "relp_software", pOffers));
	CHKRet(relpOfferValueAdd((unsigned char*) "http://librelp.adiscon.com", pThis->protocolVersion, pOffer));
	CHKRet(relpOfferValueAdd((unsigned char*) relpEngineGetVersion(), pThis->protocolVersion, pOffer));
	CHKRet(relpOfferValueAdd((unsigned char*) "librelp", pThis->protocolVersion, pOffer));

	/* just for cosmetic reasons: do relp_version last, so that it shows up
	 * at the top of the string.
	 */
	CHKRet(relpOfferAdd(&pOffer, (unsigned char*) "relp_version", pOffers));
	CHKRet(relpOfferValueAdd(NULL, pThis->protocolVersion, pOffer));

	*ppOffers = pOffers;

finalize_it:
	if(iRet != RELP_RET_OK) {
		if(pOffers != NULL)
			relpOffersDestruct(&pOffers);
	}

	LEAVE_RELPFUNC;
}


/* Convert unknown cmd state to forbidden.
 * This function mut be called after all command states have been set. Those
 * that have not expressively been set to desired or forbidden or now changed to
 * forbidden, so that they may not be selected by a peer.
 * rgerhards, 2008-03-25
 */
static relpRetVal
relpSessFixCmdStates(relpSess_t *pThis)
{
	ENTER_RELPFUNC;
	RELPOBJ_assert(pThis, Sess);

	if(pThis->stateCmdSyslog == eRelpCmdState_Unset)
		pThis->stateCmdSyslog = eRelpCmdState_Forbidden;

	LEAVE_RELPFUNC;
}



/* ------------------------------ command handlers ------------------------------ */


/* Send a syslog command.
 * rgerhards, 2008-03-25
 */
relpRetVal
relpSessSendSyslog(relpSess_t *pThis, unsigned char *pMsg, size_t lenMsg)
{

	ENTER_RELPFUNC;
	RELPOBJ_assert(pThis, Sess);

	if(pThis->stateCmdSyslog != eRelpCmdState_Enabled)
		ABORT_FINALIZE(RELP_RET_CMD_DISABLED);

	CHKRet(relpSessSendCommand(pThis, (unsigned char*)"syslog", 6, pMsg, lenMsg, NULL));

finalize_it:
	LEAVE_RELPFUNC;
}<|MERGE_RESOLUTION|>--- conflicted
+++ resolved
@@ -540,19 +540,11 @@
 		nfds = select(sock+1, (fd_set *) &readfds, NULL, NULL, &tvSelect);
 		if(nfds == -1) {
 			if(errno == EINTR) {
-<<<<<<< HEAD
-				pThis->pEngine->dbgprint("relpSessWaitRsp select interrupted\n");
-			} else {
-				pThis->pEngine->dbgprint("relpSessWaitRsp select returned error %d\n", errno);
-			}
-			ABORT_FINALIZE(RELP_RET_SESSION_BROKEN);
-=======
 				pThis->pEngine->dbgprint("relpSessWaitRsp select interrupted, continue\n");
 			} else {
 				pThis->pEngine->dbgprint("relpSessWaitRsp select returned error %d\n", errno);
 				ABORT_FINALIZE(RELP_RET_SESSION_BROKEN);
 			}
->>>>>>> df184d23
 		}
 		else 
 			pThis->pEngine->dbgprint("relpSessWaitRsp select returns, "
